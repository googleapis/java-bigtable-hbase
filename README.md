# [Google Cloud Bigtable HBase client for Java](https://cloud.google.com/bigtable/docs/bigtable-and-hbase)

[![Maven][maven-hbase-shield]][maven-hbase-client-maven-search]
[![Stack Overflow][stackoverflow-shield]][stackoverflow-link]

[Google Cloud Bigtable](https://cloud.google.com/bigtable/) is Google's NoSQL
Big Data database service. It's the same database that powers many core Google
services, including Search, Analytics, Maps, and Gmail.

Bigtable is designed to handle massive workloads at consistent low latency and
high throughput, so it's a great choice for both operational and analytical
applications, including IoT, user analytics, and financial data analysis.

Bigtable provisions and scales to hundreds of petabytes automatically, and can
smoothly handle millions of operations per second. Changes to the deployment
configuration are immediate, so there is no downtime during reconfiguration.

Bigtable [integrates easily][integrations] with popular Big Data tools like
Hadoop, as well as Google Cloud Platform products like Cloud Dataflow and
Dataproc. Plus, Bigtable supports the open-source, industry-standard HBase API,
which makes it easy for development teams to get started.

**Note**: These artifacts are meant to wrap HBase over the Bigtable API. If you are looking for a Java client to access Bigtable APIs directly, please use [google-cloud-bigtable][google-cloud-bigtable].

## Project setup, installation, and configuration

### Prerequisites

* [Create a Cloud Bigtable instance](https://cloud.google.com/bigtable/docs/creating-instance)
* **Recommended**: [Install the Google Cloud SDK for Cloud Bigtable](https://cloud.google.com/bigtable/docs/installing-cloud-sdk)

### Using the Java client

* Add the appropriate [Cloud Bigtable artifact dependencies](http://mvnrepository.com/artifact/com.google.cloud.bigtable) to your [Maven project](https://cloud.google.com/bigtable/docs/using-maven).
  * `bigtable-hbase-1.x`: use for standalone applications where you are in control of your dependencies.
  * `bigtable-hbase-1.x-hadoop`: use in hadoop environments.
  * `bigtable-hbase-1.x-mapreduce`: use for map/reduce utilities.
  * `bigtable-hbase-1.x-shaded`: use in environments (other than hadoop) that require older versions of protobuf, guava, etc.  
  * `bigtable-hbase-2.x`: use for standalone applications where you are in control of your dependencies.  This includes an HBase async client.
  * `bigtable-hbase-2.x-hadoop`: use in hadoop environments.
  * `bigtable-hbase-2.x-shaded`: use in environments (other than hadoop) that require older versions of protobuf, guava, etc.  

[//]: # ({x-version-update-start:bigtable-client-parent:released})
  Maven:
  ```xml
  <dependency>
    <groupId>com.google.cloud.bigtable</groupId>
    <artifactId>bigtable-hbase-1.x</artifactId>
    <version>2.0.0</version>
  </dependency>
  ```

  Gradle:
  ```Groovy
  compile 'com.google.cloud.bigtable:bigtable-hbase-1.x:2.0.0'
  ```

  SBT:
  ```Scala
  libraryDependencies += "com.google.cloud.bigtable" % "bigtable-hbase-1.x" % "2.0.0"
  ```
[//]: # ({x-version-update-end})

* Refer to the [Connecting to Bigtable](https://cloud.google.com/bigtable/docs/hbase-connecting) documentation for detailed demonstrations of how to configure the properties to connect to Cloud Bigtable.

* Refer to the [Java samples documentation](https://cloud.google.com/bigtable/docs/samples) for detailed demonstrations of how to read and write data with Cloud Bigtable. The code for these samples is available in the [Cloud Bigtable examples project](https://github.com/GoogleCloudPlatform/cloud-bigtable-examples).

## OpenCensus Integration

The Bigtable HBase Client supports OpenCensus telemetry, specifically exporting gRPC metrics to Stats and supporting
Tracing.

### Stats

The code example below shows how to enable metrics. For more details, see the [gRPC Java Guide](https://opencensus.io/guides/grpc/java/).

##### Maven Setup

If you are _not_ using the shaded Bigtable HBase Client artifact, you need to define the OpenCensus dependencies.

[//]: # ({x-version-update-start:bigtable-client-parent:released})
```xml
<!-- OpenCensus dependencies -->
<dependency>
    <groupId>com.google.cloud.bigtable</groupId>
    <artifactId>bigtable-hbase-1.x</artifactId>
<<<<<<< HEAD
    <version>2.0.1-SNAPSHOT</version>
=======
    <version>2.0.0</version>
>>>>>>> c189d46b
</dependency>
```
[//]: # ({x-version-update-end})
```xml
<dependency>
    <groupId>io.opencensus</groupId>
    <artifactId>opencensus-impl</artifactId>
    <version>0.24.0</version>
    <scope>runtime</scope>
</dependency>
<dependency>
    <groupId>io.opencensus</groupId>
    <artifactId>opencensus-exporter-stats-stackdriver</artifactId>
    <version>0.24.0</version>
    <exclusions>
        <exclusion>
            <groupId>io.grpc</groupId>
            <artifactId>*</artifactId>
        </exclusion>
        <exclusion>
            <groupId>com.google.auth</groupId>
            <artifactId>*</artifactId>
        </exclusion>
    </exclusions>
</dependency>
```

If you _are_ using the shaded Bigtable HBase Client artifact, then the OpenCensus dependencies are embedded in the
shaded artifact; i.e. nothing additional for you to do.

```xml
<!-- OpenCensus dependencies -->
<dependency>
    <groupId>com.google.cloud.bigtable</groupId>
    <artifactId>bigtable-hbase-1.x-shaded</artifactId>
    <version>2.0.0-alpha1</version>
</dependency>
```
[//]: # ({x-version-update-end})

##### Java Example
```java
// For the non-shaded client, remove the package prefix "com.google.bigtable.repackaged."
import com.google.bigtable.repackaged.io.opencensus.contrib.grpc.metrics.RpcViews;
import com.google.bigtable.repackaged.io.opencensus.exporter.stats.stackdriver.StackdriverStatsConfiguration;
import com.google.bigtable.repackaged.io.opencensus.exporter.stats.stackdriver.StackdriverStatsExporter;

import java.io.IOException;

public class OpenCensusExample {
    String projectId = "your-project-id";

    void setupStatsExport() throws Exception {
        // Option 1: Automatic Configuration (from GCP Resources only):
        // If you are running from a GCP Resource (e.g. a GCE VM), the Stackdriver metrics are automatically
        // configured to upload to your resource.
        // For examples of monitored resources, see here: https://cloud.google.com/monitoring/api/resources
        StackdriverStatsExporter.createAndRegister();

        // Then register your gRPC views in OpenCensus.
        RpcViews.registerClientGrpcViews();


        // Option 2: Manual Configuration
        // If you are not running from a GCP Resource (e.g. if you are running on-prem), then you should
        // configure the monitored resource yourself.
        // Use the code snippet below as a starting example.
        // For examples of monitored resources, see here: https://cloud.google.com/monitoring/api/resources
        StackdriverStatsExporter.createAndRegister(
                StackdriverStatsConfiguration.builder()
                        .setProjectId(projectId)
                        // This example uses generic_node as the MonitoredResource, with your host name as the node ID.
                        .setMonitoredResource(MonitoredResource.newBuilder()
                                .setType("generic_node")
                                .putLabels("project_id", projectId)
                                .putLabels("location", "us-west1-b")  // Specify the region in which your service is running (e.g. us-west1-b). 
                                .putLabels("namespace", "anyNamespaceYouChoose")
                                .putLabels("node_id", InetAddress.getLocalHost().getHostName())  // Specify any node you choose (e.g. the local hostname).
                                .build())
                        .build()
        );
        
        // Then register your gRPC views in OpenCensus.
        RpcViews.registerClientGrpcViews();
    }
}
```

##### Viewing Your Metrics in Google Cloud Console

The above steps will expose Bigtable's gRPC metrics under the
custom.googleapis.com/opencensus/grpc.io/client prefix.

Follow [these instructions](https://opencensus.io/guides/grpc/java/) for viewing the metrics in
Google Cloud Console.

Be sure to choose your Resource Type as the one you defined in your Stackdriver configuration in
the code.


### Tracing

The code example below shows how to enable tracing. For more details, see [here](https://cloud.google.com/community/tutorials/bigtable-oc).

##### Maven Setup

If you are _not_ using the shaded Bigtable HBase Client artifact, you need to define the OpenCensus dependencies.

[//]: # ({x-version-update-start:bigtable-client-parent:released})
```xml
<!-- OpenCensus dependencies -->
<dependency>
    <groupId>com.google.cloud.bigtable</groupId>
    <artifactId>bigtable-hbase-1.x</artifactId>
<<<<<<< HEAD
    <version>2.0.1-SNAPSHOT</version>
=======
    <version>2.0.0</version>
>>>>>>> c189d46b
</dependency>
```
[//]: # ({x-version-update-end})
```xml
<dependency>
    <groupId>io.opencensus</groupId>
    <artifactId>opencensus-impl</artifactId>
    <version>0.24.0</version>
    <scope>runtime</scope>
</dependency>
<dependency>
    <groupId>io.opencensus</groupId>
    <artifactId>opencensus-exporter-trace-stackdriver</artifactId>
    <version>0.24.0</version>
    <exclusions>
        <exclusion>
            <groupId>io.grpc</groupId>
            <artifactId>*</artifactId>
        </exclusion>
        <exclusion>
            <groupId>com.google.auth</groupId>
            <artifactId>*</artifactId>
        </exclusion>
    </exclusions>
</dependency>
```

If you _are_ using the shaded Bigtable HBase Client artifact, then the OpenCensus dependencies are embedded in the
shaded artifact; i.e. nothing additional for you to do.

[//]: # ({x-version-update-start:bigtable-client-parent:released})
```xml
<!-- OpenCensus dependencies -->
<dependency>
    <groupId>com.google.cloud.bigtable</groupId>
    <artifactId>bigtable-hbase-1.x-shaded</artifactId>
    <version>2.0.0</version>
</dependency>
```
[//]: # ({x-version-update-end})

##### Java Example

```java
// For the non-shaded client, remove the package prefix "com.google.bigtable.repackaged."
import com.google.bigtable.repackaged.io.opencensus.exporter.trace.stackdriver.StackdriverTraceConfiguration;
import com.google.bigtable.repackaged.io.opencensus.exporter.trace.stackdriver.StackdriverTraceExporter;
import com.google.bigtable.repackaged.io.opencensus.trace.Tracing;
import com.google.bigtable.repackaged.io.opencensus.trace.samplers.Samplers;

import java.io.IOException;

public class OpenCensusExample {
    String projectId = "your-project-id";

    void setupTracing() throws Exception {
        // Setup tracing.
        StackdriverTraceExporter.createAndRegister(
                StackdriverTraceConfiguration.builder()
                        .setProjectId(projectId)
                        .build()
        );
        Tracing.getTraceConfig().updateActiveTraceParams(
                Tracing.getTraceConfig().getActiveTraceParams().toBuilder()
                        // Adjust the sampling rate as you see fit.
                        .setSampler(Samplers.probabilitySampler(0.01))
                        .build()
        );
    }
}
```

## Questions and discussions

If you have questions or run into issues with Google Cloud Bigtable or the
client libraries, use any of the following forums:

* Stack Overflow: tag questions with [`google-cloud-bigtable`][stackoverflow-link]
* Mailing list: [google-cloud-bigtable-discuss@][google-cloud-bigtable-discuss]

You can also subscribe to
[google-cloud-bigtable-announce@][google-cloud-bigtable-announce] list to receive
infrequent product and client library announcements.

## Contributing


Contributions to this library are always welcome and highly encouraged.

See [CONTRIBUTING][contributing] for more information how to get started.

Please note that this project is released with a Contributor Code of Conduct. By participating in
this project you agree to abide by its terms. See [Code of Conduct][code-of-conduct] for more
information.

## License

Apache 2.0 - See [LICENSE][license] for more information.

## CI Status

Java Version | Status
------------ | ------
Java 8 | [![Kokoro CI][kokoro-badge-image-1]][kokoro-badge-link-1]
Java 8 OSX | [![Kokoro CI][kokoro-badge-image-2]][kokoro-badge-link-2]
Java 11 | [![Kokoro CI][kokoro-badge-image-3]][kokoro-badge-link-3]
Integration | [![Kokoro CI][kokoro-badge-image-4]][kokoro-badge-link-4]

Java is a registered trademark of Oracle and/or its affiliates.

<!-- references -->

[maven-hbase-shield]: https://maven-badges.herokuapp.com/maven-central/com.google.cloud.bigtable/bigtable-hbase/badge.svg
[maven-hbase-client-maven-search]: http://search.maven.org/#search%7Cga%7C1%7Cg:com.google.cloud.bigtable
[stackoverflow-shield]: https://img.shields.io/badge/stackoverflow-google--cloud--bigtable-blue.svg
[stackoverflow-link]: http://stackoverflow.com/search?q=[google-cloud-bigtable]
[integrations]: https://cloud.google.com/bigtable/docs/integrations
[maven-examples-repo]: https://github.com/GoogleCloudPlatform/cloud-bigtable-examples
[google-cloud-bigtable-discuss]: https://groups.google.com/group/google-cloud-bigtable-discuss
[google-cloud-bigtable-announce]: https://groups.google.com/group/google-cloud-bigtable-announce
[google-cloud-bigtable-emulator]: https://github.com/googleapis/google-cloud-java/tree/main/google-cloud-testing/google-cloud-bigtable-emulator
[google-cloud-bigtable]: https://github.com/googleapis/java-bigtable
[kokoro-badge-image-1]: http://storage.googleapis.com/cloud-devrel-public/java/badges/java-bigtable-hbase/java8.svg
[kokoro-badge-link-1]: http://storage.googleapis.com/cloud-devrel-public/java/badges/java-bigtable-hbase/java8.html
[kokoro-badge-image-2]: http://storage.googleapis.com/cloud-devrel-public/java/badges/java-bigtable-hbase/java8-osx.svg
[kokoro-badge-link-2]: http://storage.googleapis.com/cloud-devrel-public/java/badges/java-bigtable-hbase/java8-osx.html
[kokoro-badge-image-3]: http://storage.googleapis.com/cloud-devrel-public/java/badges/java-bigtable-hbase/java11.svg
[kokoro-badge-link-3]: http://storage.googleapis.com/cloud-devrel-public/java/badges/java-bigtable-hbase/java11.html
[kokoro-badge-image-4]: http://storage.googleapis.com/cloud-devrel-public/java/badges/java-bigtable-hbase/integration.svg
[kokoro-badge-link-4]: http://storage.googleapis.com/cloud-devrel-public/java/badges/java-bigtable-hbase/integration.html
[contributing]: https://github.com/googleapis/java-bigtable-hbase/blob/main/CONTRIBUTING.md
[code-of-conduct]: https://github.com/googleapis/java-bigtable-hbase/blob/main/CODE_OF_CONDUCT.md#contributor-code-of-conduct
[license]: https://github.com/googleapis/java-bigtable-hbase/blob/main/LICENSE<|MERGE_RESOLUTION|>--- conflicted
+++ resolved
@@ -84,11 +84,7 @@
 <dependency>
     <groupId>com.google.cloud.bigtable</groupId>
     <artifactId>bigtable-hbase-1.x</artifactId>
-<<<<<<< HEAD
-    <version>2.0.1-SNAPSHOT</version>
-=======
     <version>2.0.0</version>
->>>>>>> c189d46b
 </dependency>
 ```
 [//]: # ({x-version-update-end})
@@ -203,11 +199,7 @@
 <dependency>
     <groupId>com.google.cloud.bigtable</groupId>
     <artifactId>bigtable-hbase-1.x</artifactId>
-<<<<<<< HEAD
-    <version>2.0.1-SNAPSHOT</version>
-=======
     <version>2.0.0</version>
->>>>>>> c189d46b
 </dependency>
 ```
 [//]: # ({x-version-update-end})
