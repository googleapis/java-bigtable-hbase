--- conflicted
+++ resolved
@@ -47,10 +47,6 @@
         <dependency>
             <groupId>com.google.api.grpc</groupId>
             <artifactId>grpc-google-common-protos</artifactId>
-<<<<<<< HEAD
-            <version>1.11.0</version>
-=======
->>>>>>> dc479289
             <exclusions>
                 <exclusion>
                     <groupId>io.grpc</groupId>
@@ -123,8 +119,6 @@
         <dependency>
             <groupId>com.google.cloud</groupId>
             <artifactId>google-cloud-core-http</artifactId>
-            <!-- TODO(sduskis) remove explicit versioning when the BOM is used. -->
-            <version>1.32.0</version>
             <exclusions>
                 <exclusion>
                     <groupId>org.threeten</groupId>
