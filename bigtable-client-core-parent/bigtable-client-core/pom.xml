--- conflicted
+++ resolved
@@ -143,9 +143,6 @@
         </dependency>
         <dependency>
             <groupId>io.grpc</groupId>
-<<<<<<< HEAD
-            <artifactId>grpc-netty</artifactId>
-=======
             <artifactId>grpc-protobuf</artifactId>
             <version>${grpc.version}</version>
         </dependency>
@@ -162,7 +159,6 @@
         <dependency>
             <groupId>io.grpc</groupId>
             <artifactId>grpc-netty-shaded</artifactId>
->>>>>>> 81457746
             <version>${grpc.version}</version>
         </dependency>
 
