--- conflicted
+++ resolved
@@ -30,13 +30,8 @@
   private static final Logger LOG = new Logger(BigtableVersionInfo.class);
   private static final AtomicBoolean wasInitialized = new AtomicBoolean(false);
 
-<<<<<<< HEAD
-  // {x-version-update-start:bigtable-client-parent}
+  // {x-version-update-start:bigtable-client-parent:current}
   public static final String CLIENT_VERSION = "1.23.0";
-=======
-  // {x-version-update-start:bigtable-client-parent:current}
-  public static final String CLIENT_VERSION = "1.22.1-SNAPSHOT";
->>>>>>> 0d48f950
   // {x-version-update-end}
   public static final String JDK_VERSION = getJavaVersion();
 
