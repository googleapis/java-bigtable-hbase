/*
 * Copyright 2015 Google Inc. All Rights Reserved.
 *
 * Licensed under the Apache License, Version 2.0 (the "License");
 * you may not use this file except in compliance with the License.
 * You may obtain a copy of the License at
 *
 *     http://www.apache.org/licenses/LICENSE-2.0
 *
 * Unless required by applicable law or agreed to in writing, software
 * distributed under the License is distributed on an "AS IS" BASIS,
 * WITHOUT WARRANTIES OR CONDITIONS OF ANY KIND, either express or implied.
 * See the License for the specific language governing permissions and
 * limitations under the License.
 */

package com.google.cloud.bigtable.grpc;

import com.google.api.client.util.Clock;
import com.google.api.client.util.Strings;
import com.google.api.core.InternalApi;
import com.google.api.core.InternalExtensionOnly;
import com.google.api.gax.core.BackgroundResource;
import com.google.api.gax.core.FixedCredentialsProvider;
import com.google.api.gax.core.FixedExecutorProvider;
import com.google.api.gax.grpc.GaxGrpcProperties;
import com.google.api.gax.rpc.ApiClientHeaderProvider;
import com.google.api.gax.rpc.ClientContext;
import com.google.api.gax.rpc.FixedTransportChannelProvider;
import com.google.bigtable.admin.v2.ListClustersResponse;
import com.google.bigtable.v2.BigtableGrpc;
import com.google.cloud.bigtable.admin.v2.BaseBigtableTableAdminClient;
import com.google.cloud.bigtable.admin.v2.BaseBigtableTableAdminSettings;
import com.google.cloud.bigtable.admin.v2.BigtableTableAdminSettings;
import com.google.cloud.bigtable.config.BigtableOptions;
import com.google.cloud.bigtable.config.BigtableVeneerSettingsFactory;
import com.google.cloud.bigtable.config.BigtableVersionInfo;
import com.google.cloud.bigtable.config.BulkOptions;
import com.google.cloud.bigtable.config.CredentialOptions;
import com.google.cloud.bigtable.config.Logger;
import com.google.cloud.bigtable.config.RetryOptions;
import com.google.cloud.bigtable.core.IBigtableDataClient;
import com.google.cloud.bigtable.core.IBigtableTableAdminClient;
import com.google.cloud.bigtable.core.IBulkMutation;
import com.google.cloud.bigtable.data.v2.BigtableDataSettings;
import com.google.cloud.bigtable.data.v2.internal.RequestContext;
import com.google.cloud.bigtable.grpc.async.BulkMutation;
import com.google.cloud.bigtable.grpc.async.BulkMutationWrapper;
import com.google.cloud.bigtable.grpc.async.BulkRead;
import com.google.cloud.bigtable.grpc.async.ResourceLimiter;
import com.google.cloud.bigtable.grpc.async.ResourceLimiterStats;
import com.google.cloud.bigtable.grpc.async.ThrottlingClientInterceptor;
import com.google.cloud.bigtable.grpc.io.ChannelPool;
import com.google.cloud.bigtable.grpc.io.CredentialInterceptorCache;
import com.google.cloud.bigtable.grpc.io.GoogleCloudResourcePrefixInterceptor;
import com.google.cloud.bigtable.grpc.io.HeaderInterceptor;
import com.google.cloud.bigtable.grpc.io.Watchdog;
import com.google.cloud.bigtable.grpc.io.WatchdogInterceptor;
import com.google.cloud.bigtable.metrics.BigtableClientMetrics;
import com.google.cloud.bigtable.metrics.BigtableClientMetrics.MetricLevel;
import com.google.cloud.bigtable.util.ReferenceCountedHashMap;
import com.google.cloud.bigtable.util.ReferenceCountedHashMap.Callable;
import com.google.cloud.bigtable.util.ThreadUtil;
import com.google.common.annotations.VisibleForTesting;
import com.google.common.base.Preconditions;
import com.google.common.base.Throwables;
import com.google.common.collect.ImmutableList;
import com.google.common.collect.ImmutableSet;
import io.grpc.Channel;
import io.grpc.ClientInterceptor;
import io.grpc.ClientInterceptors;
import io.grpc.ManagedChannel;
import io.grpc.ManagedChannelBuilder;
import io.grpc.Metadata;
import io.grpc.MethodDescriptor;
import java.io.Closeable;
import java.io.IOException;
import java.net.InetAddress;
import java.net.UnknownHostException;
import java.security.GeneralSecurityException;
import java.util.ArrayList;
import java.util.Arrays;
import java.util.HashMap;
import java.util.List;
import java.util.Map;
import java.util.Objects;
import java.util.concurrent.ExecutorService;
import java.util.concurrent.Executors;
import java.util.concurrent.TimeUnit;
import javax.net.ssl.SSLException;

/**
 * Encapsulates the creation of Bigtable Grpc services.
 *
 * <p>The following functionality is handled by this class:
 *
 * <ol>
 *   <li>Creates Executors
 *   <li>Creates Channels - netty ChannelImpls, ReconnectingChannel and ChannelPools
 *   <li>Creates ChannelInterceptors - auth headers, performance interceptors.
 *   <li>Close anything above that needs to be closed (ExecutorService, ChannelImpls)
 * </ol>
 *
 * @see <a href="https://github.com/googleapis/java-bigtable">google-cloud-bigtable</a> java
 *     idiomatic client to access cloud Bigtable API.
 */
@InternalExtensionOnly
public class BigtableSession implements Closeable {

  private static final Logger LOG = new Logger(BigtableSession.class);
  private static Map<String, ManagedChannel> cachedDataChannelPools = new HashMap<>();
<<<<<<< HEAD
  // Map containing ref-counted, cached connections to specific destination hosts for GCJ client
  private static Map<String, ClientContext> cachedClientContexts =
      new ReferenceCountedHashMap<>(
          new Callable<ClientContext>() {
            @Override
            public void call(ClientContext context) {
              for (BackgroundResource backgroundResource : context.getBackgroundResources()) {
                backgroundResource.shutdown();
              }
            }
          });
=======
>>>>>>> e5152744
  private static final Map<String, ResourceLimiter> resourceLimiterMap = new HashMap<>();

  // 256 MB, server has 256 MB limit.
  private static final int MAX_MESSAGE_SIZE = 1 << 28;

  @VisibleForTesting
  static final String PROJECT_ID_EMPTY_OR_NULL = "ProjectId must not be empty or null.";

  @VisibleForTesting
  static final String INSTANCE_ID_EMPTY_OR_NULL = "InstanceId must not be empty or null.";

  @VisibleForTesting
  static final String USER_AGENT_EMPTY_OR_NULL = "UserAgent must not be empty or null";

  static {
    if (!System.getProperty("BIGTABLE_SESSION_SKIP_WARMUP", "").equalsIgnoreCase("true")) {
      performWarmup();
    }
  }

  private static void performWarmup() {
    // Initialize some core dependencies in parallel.  This can speed up startup by 150+ ms.
    ExecutorService connectionStartupExecutor =
        Executors.newCachedThreadPool(
            ThreadUtil.getThreadFactory("BigtableSession-startup-%d", true));

    connectionStartupExecutor.execute(
        new Runnable() {
          @Override
          public void run() {
            // The first invocation of BigtableSessionSharedThreadPools.getInstance() is expensive.
            // Reference it so that it gets constructed asynchronously.
            BigtableSessionSharedThreadPools.getInstance();
          }
        });
    for (final String host :
        Arrays.asList(
            BigtableOptions.BIGTABLE_DATA_HOST_DEFAULT,
            BigtableOptions.BIGTABLE_ADMIN_HOST_DEFAULT)) {
      connectionStartupExecutor.execute(
          new Runnable() {
            @Override
            public void run() {
              // The first invocation of InetAddress retrieval is expensive.
              // Reference it so that it gets constructed asynchronously.
              try {
                InetAddress.getByName(host);
              } catch (UnknownHostException e) {
                // ignore.  This doesn't happen frequently, but even if it does, it's
                // inconsequential.
              }
            }
          });
    }
    connectionStartupExecutor.shutdown();
  }

  private static synchronized ResourceLimiter initializeResourceLimiter(BigtableOptions options) {
    BigtableInstanceName instanceName = options.getInstanceName();
    String key = instanceName.toString();
    ResourceLimiter resourceLimiter = resourceLimiterMap.get(key);
    if (resourceLimiter == null) {
      int maxInflightRpcs = options.getBulkOptions().getMaxInflightRpcs();
      long maxMemory = options.getBulkOptions().getMaxMemory();
      ResourceLimiterStats stats = ResourceLimiterStats.getInstance(instanceName);
      resourceLimiter = new ResourceLimiter(stats, maxMemory, maxInflightRpcs);
      BulkOptions bulkOptions = options.getBulkOptions();
      if (bulkOptions.isEnableBulkMutationThrottling()) {
        resourceLimiter.throttle(bulkOptions.getBulkMutationRpcTargetMs());
      }
      resourceLimiterMap.put(key, resourceLimiter);
    }
    return resourceLimiter;
  }

  private Watchdog watchdog;

  /* *****************   traditional cloud-bigtable-client related variables ***************** */

  private final BigtableOptions options;
  private final List<ManagedChannel> managedChannels;
  @Deprecated private final List<ClientInterceptor> dataChannelInterceptors;

  private final BigtableDataClient dataClient;
  private final RequestContext dataRequestContext;

  // This BigtableDataClient has an additional throttling interceptor, which is not recommended for
  // synchronous operations.
  private final BigtableDataClient throttlingDataClient;

  private BigtableTableAdminClient tableAdminClient;
  private BigtableInstanceGrpcClient instanceAdminClient;

  /* *****************   end cloud-bigtable-client related variables ***************** */

  /* *****************   new google-cloud-bigtable related variables ***************** */

  private final BigtableDataGCJClient dataGCJClient;
  private final BigtableTableAdminSettings adminSettings;
  private final BaseBigtableTableAdminSettings baseAdminSettings;
  private BigtableTableAdminGCJClient adminGCJClient;
  private IBigtableTableAdminClient adminClientWrapper;

  /* *****************   end google-cloud-bigtable related variables ***************** */

  /**
   * This cluster name is either configured via BigtableOptions' clusterId, or via a lookup of the
   * clusterID based on BigtableOptions projectId and instanceId. See {@link
   * BigtableClusterUtilities}
   */
  private BigtableClusterName clusterName;

  /**
   * Constructor for BigtableSession.
   *
   * @param opts a {@link BigtableOptions} object.
   * @throws IOException if any.
   */
  public BigtableSession(BigtableOptions opts) throws IOException {
    Preconditions.checkArgument(
        !Strings.isNullOrEmpty(opts.getProjectId()), PROJECT_ID_EMPTY_OR_NULL);
    Preconditions.checkArgument(
        !Strings.isNullOrEmpty(opts.getInstanceId()), INSTANCE_ID_EMPTY_OR_NULL);
    Preconditions.checkArgument(
        !Strings.isNullOrEmpty(opts.getUserAgent()), USER_AGENT_EMPTY_OR_NULL);
    LOG.info(
        "Opening session for projectId %s, instanceId %s, " + "on data host %s, admin host %s.",
        opts.getProjectId(), opts.getInstanceId(), opts.getDataHost(), opts.getAdminHost());
    LOG.info("Bigtable options: %s.", opts);

    this.options = opts;
    managedChannels = new ArrayList<>();

    // BEGIN set up Data Clients
    // TODO: We should use a client wrapper factory, instead of having this large if statement.

    if (options.useGCJClient()) {
      BigtableDataSettings dataSettings =
          BigtableVeneerSettingsFactory.createBigtableDataSettings(options);

      // If we're using a cached channel we need to check if it's set up already. If
      //  not we need to do the setup now.
      if (options.useCachedChannel()) {
        ClientContext cachedCtx = null;
        synchronized (BigtableSession.class) {
          // If it's not set up for this specific Host we set it up and save the context for
          //  future connections
          if (!cachedClientContexts.containsKey(options.getDataHost())) {
            cachedCtx = ClientContext.create(dataSettings.getStubSettings());
          } else {
            cachedCtx = cachedClientContexts.get(options.getDataHost());
          }
          // Adding reference for reference count
          cachedClientContexts.put(options.getDataHost(), cachedCtx);
        }

        BigtableDataSettings.Builder builder = dataSettings.toBuilder();

        // Add the executor and transport channel to the settings/options
        builder
            .stubSettings()
            .setExecutorProvider(FixedExecutorProvider.create(cachedCtx.getExecutor()))
            .setTransportChannelProvider(
                FixedTransportChannelProvider.create(
                    Objects.requireNonNull(cachedCtx.getTransportChannel())))
            .setCredentialsProvider(FixedCredentialsProvider.create(cachedCtx.getCredentials()))
            .build();
        dataSettings = builder.build();
      }

      this.dataGCJClient =
          new BigtableDataGCJClient(
              com.google.cloud.bigtable.data.v2.BigtableDataClient.create(dataSettings));

      // Defer the creation of both the tableAdminClient until we need them.
      this.adminSettings = BigtableVeneerSettingsFactory.createTableAdminSettings(options);
      this.baseAdminSettings =
          BaseBigtableTableAdminSettings.create(adminSettings.getStubSettings());

      this.dataClient = null;
      this.throttlingDataClient = null;
      this.dataRequestContext = null;
      this.dataChannelInterceptors = null;
    } else {
      // Get a raw data channel pool - depending on the settings, this channel can either be
      // cached/shared or it can specific to this session. If it's specific to this session,
      // it will be added to managedChannels and cleaned up when this session is closed.
      ManagedChannel rawDataChannelPool;
      if (options.useCachedChannel()) {
        synchronized (BigtableSession.class) {
          String key = String.format("%s:%d", options.getDataHost(), options.getPort());
          rawDataChannelPool = cachedDataChannelPools.get(key);
          if (rawDataChannelPool == null) {
            rawDataChannelPool = createRawDataChannelPool(options);
            cachedDataChannelPools.put(key, rawDataChannelPool);
          }
        }
      } else {
        rawDataChannelPool = createRawDataChannelPool(options);
        managedChannels.add(rawDataChannelPool);
      }

      // TODO: stop saving the data channel interceptors as instance variables, this is here only to
      // support deprecated methods
      dataChannelInterceptors =
          ImmutableList.<ClientInterceptor>builder()
              .addAll(createInterceptors(options))
              // Data channel requires a watchdog
              .add(setupWatchdog())
              .build();
      Channel dataChannel =
          ClientInterceptors.intercept(rawDataChannelPool, dataChannelInterceptors);

      this.dataRequestContext =
          RequestContext.create(
              options.getProjectId(), options.getInstanceId(), options.getAppProfileId());

      BigtableSessionSharedThreadPools sharedPools = BigtableSessionSharedThreadPools.getInstance();

      CallOptionsFactory.ConfiguredCallOptionsFactory callOptionsFactory =
          new CallOptionsFactory.ConfiguredCallOptionsFactory(options.getCallOptionsConfig());

      // More often than not, users want the dataClient. Create a new one in the constructor.
      this.dataClient =
          new BigtableDataGrpcClient(dataChannel, sharedPools.getRetryExecutor(), options);
      this.dataClient.setCallOptionsFactory(callOptionsFactory);

      // Async operations can run amok, so they need to have some throttling. The throttling is
      // achieved through a ThrottlingClientInterceptor.  gRPC wraps ClientInterceptors in Channels,
      // and since a new Channel is needed, a new BigtableDataGrpcClient instance is needed as well.
      //
      // Throttling should not be used in blocking operations, or streaming reads. We have not
      // tested
      // the impact of throttling on blocking operations.
      ResourceLimiter resourceLimiter = initializeResourceLimiter(options);
      Channel asyncDataChannel =
          ClientInterceptors.intercept(
              dataChannel, new ThrottlingClientInterceptor(resourceLimiter));
      throttlingDataClient =
          new BigtableDataGrpcClient(asyncDataChannel, sharedPools.getRetryExecutor(), options);
      throttlingDataClient.setCallOptionsFactory(callOptionsFactory);

      ManagedChannel rawAdminChannel = createNettyChannel(options.getAdminHost(), options);
      managedChannels.add(rawAdminChannel);

      Channel adminChannel =
          ClientInterceptors.intercept(rawAdminChannel, createInterceptors(options));
      this.instanceAdminClient = new BigtableInstanceGrpcClient(adminChannel);
      this.tableAdminClient =
          new BigtableTableAdminGrpcClient(adminChannel, sharedPools.getRetryExecutor(), options);

      this.dataGCJClient = null;
      this.adminSettings = null;
      this.baseAdminSettings = null;
    }
    // END set up Data Clients

    BigtableClientMetrics.counter(MetricLevel.Info, "sessions.active").inc();
  }

  // <editor-fold desc="Interceptors">

  /**
   * @deprecated Channel creation is now considered an internal implementation detail channel
   *     creation methods will be removed from the public surface in the future
   */
  @Deprecated
  protected List<ClientInterceptor> setupInterceptors() throws IOException {
    List<ClientInterceptor> clientInterceptorsList = new ArrayList<>(createInterceptors(options));
    clientInterceptorsList.add(setupWatchdog());

    return clientInterceptorsList;
  }

  @InternalApi
  static List<ClientInterceptor> createInterceptors(BigtableOptions options) throws IOException {
    ImmutableList.Builder<ClientInterceptor> interceptors = ImmutableList.builder();

    // TODO: instanceName should never be null
    if (options.getInstanceName() != null) {
      interceptors.add(
          new GoogleCloudResourcePrefixInterceptor(options.getInstanceName().toString()));
    }

    interceptors.add(createGaxHeaderInterceptor());

    CredentialInterceptorCache credentialsCache = CredentialInterceptorCache.getInstance();
    RetryOptions retryOptions = options.getRetryOptions();
    CredentialOptions credentialOptions = options.getCredentialOptions();
    try {
      ClientInterceptor credentialsInterceptor =
          credentialsCache.getCredentialsInterceptor(credentialOptions, retryOptions);
      if (credentialsInterceptor != null) {
        interceptors.add(credentialsInterceptor);
      }
    } catch (GeneralSecurityException e) {
      throw new IOException("Could not initialize credentials.", e);
    }

    return interceptors.build();
  }

  private static ClientInterceptor createGaxHeaderInterceptor() {
    return new HeaderInterceptor(
        Metadata.Key.of(
            ApiClientHeaderProvider.getDefaultApiClientHeaderKey(),
            Metadata.ASCII_STRING_MARSHALLER),
        String.format(
            "gl-java/%s %s/%s cbt/%s",
            BigtableVersionInfo.JDK_VERSION,
            GaxGrpcProperties.getGrpcTokenName(),
            GaxGrpcProperties.getGrpcVersion(),
            BigtableVersionInfo.CLIENT_VERSION));
  }

  private WatchdogInterceptor setupWatchdog() {
    Preconditions.checkState(watchdog == null, "Watchdog already setup");

    watchdog =
        new Watchdog(Clock.SYSTEM, options.getRetryOptions().getReadPartialRowTimeoutMillis());
    watchdog.start(BigtableSessionSharedThreadPools.getInstance().getRetryExecutor());

    return new WatchdogInterceptor(
        ImmutableSet.<MethodDescriptor<?, ?>>of(BigtableGrpc.getReadRowsMethod()), watchdog);
  }
  // </editor-fold>

  // <editor-fold desc="Channel management">
  /**
   * @deprecated Channel creation is now considered an internal implementation detail channel
   *     creation methods will be removed from the public surface in the future
   */
  @Deprecated
  protected ManagedChannel createManagedPool(String host, int channelCount) throws IOException {
    ManagedChannel channelPool = createChannelPool(host, channelCount);
    managedChannels.add(channelPool);
    return channelPool;
  }

  /**
   * @deprecated Channel creation is now considered an internal implementation detail channel
   *     creation methods will be removed from the public surface in the future
   */
  @Deprecated
  protected ManagedChannel createChannelPool(final String hostString, int count)
      throws IOException {
    Preconditions.checkState(
        !options.useGCJClient(), "Channel pools cannot be created when using google-cloud-java");

    final ClientInterceptor[] clientInterceptorArray =
        dataChannelInterceptors.toArray(new ClientInterceptor[0]);
    ChannelPool.ChannelFactory channelFactory =
        new ChannelPool.ChannelFactory() {
          @Override
          public ManagedChannel create() throws IOException {
            return createNettyChannel(hostString, options, clientInterceptorArray);
          }
        };
    return createChannelPool(channelFactory, count);
  }

  /**
   * @deprecated Channel creation is now considered an internal implementation detail channel
   *     creation methods will be removed from the public surface in the future
   */
  @Deprecated
  @InternalApi("For internal usage only")
  protected ManagedChannel createChannelPool(
      final ChannelPool.ChannelFactory channelFactory, int count) throws IOException {
    return new ChannelPool(channelFactory, count);
  }

  /**
   * @deprecated Channel creation is now considered an internal implementation detail channel
   *     creation methods will be removed from the public surface in the future
   */
  @Deprecated
  @InternalApi("For internal usage only")
  public static ManagedChannel createChannelPool(final String host, final BigtableOptions options)
      throws IOException, GeneralSecurityException {
    return createChannelPool(host, options, 1);
  }

  /**
   * @deprecated Channel creation is now considered an internal implementation detail channel
   *     creation methods will be removed in the future
   */
  @Deprecated
  @InternalApi("For internal usage only")
  public static ManagedChannel createChannelPool(
      final String host, final BigtableOptions options, int count)
      throws IOException, GeneralSecurityException {
    final List<ClientInterceptor> interceptorList = new ArrayList<>();

    ClientInterceptor credentialsInterceptor =
        CredentialInterceptorCache.getInstance()
            .getCredentialsInterceptor(options.getCredentialOptions(), options.getRetryOptions());
    if (credentialsInterceptor != null) {
      interceptorList.add(credentialsInterceptor);
    }

    if (options.getInstanceName() != null) {
      interceptorList.add(
          new GoogleCloudResourcePrefixInterceptor(options.getInstanceName().toString()));
    }
    final ClientInterceptor[] interceptors =
        interceptorList.toArray(new ClientInterceptor[interceptorList.size()]);

    ChannelPool.ChannelFactory factory =
        new ChannelPool.ChannelFactory() {
          @Override
          public ManagedChannel create() throws IOException {
            return createNettyChannel(host, options, interceptors);
          }
        };
    return new ChannelPool(factory, count);
  }

  private static ChannelPool createRawDataChannelPool(final BigtableOptions options)
      throws IOException {
    ChannelPool.ChannelFactory channelFactory =
        new ChannelPool.ChannelFactory() {
          @Override
          public ManagedChannel create() throws IOException {
            return createNettyChannel(options.getDataHost(), options);
          }
        };
    return new ChannelPool(channelFactory, options.getChannelCount());
  }
  /** For internal use only - public for technical reasons. */
  @InternalApi("For internal usage only")
  public static ManagedChannel createNettyChannel(
      String host, BigtableOptions options, ClientInterceptor... interceptors) throws SSLException {

    LOG.info("Creating new channel for %s", host);
    if (LOG.getLog().isTraceEnabled()) {
      LOG.trace(Throwables.getStackTraceAsString(new Throwable()));
    }

    ManagedChannelBuilder<?> builder = ManagedChannelBuilder.forAddress(host, options.getPort());

    if (options.usePlaintextNegotiation()) {
      builder.usePlaintext();
    }

    return builder
        .idleTimeout(Long.MAX_VALUE, TimeUnit.SECONDS)
        .maxInboundMessageSize(MAX_MESSAGE_SIZE)
        .userAgent(BigtableVersionInfo.CORE_USER_AGENT + "," + options.getUserAgent())
        .intercept(interceptors)
        .build();
  }
  // </editor-fold>

  /**
   * Snapshot operations need various aspects of a {@link BigtableClusterName}. This method gets a
   * clusterId from either a lookup (projectId and instanceId translate to a single clusterId when
   * an instance has only one cluster).
   */
  public synchronized BigtableClusterName getClusterName() throws IOException {
    if (this.clusterName == null) {
      try (BigtableClusterUtilities util = new BigtableClusterUtilities(options)) {
        ListClustersResponse clusters = util.getClusters();
        Preconditions.checkState(
            clusters.getClustersCount() == 1,
            String.format(
                "Project '%s' / Instance '%s' has %d clusters. There must be exactly 1 for this operation to work.",
                options.getProjectId(), options.getInstanceId(), clusters.getClustersCount()));
        clusterName = new BigtableClusterName(clusters.getClusters(0).getName());
      } catch (GeneralSecurityException e) {
        throw new IOException("Could not get cluster Id.", e);
      }
    }
    return clusterName;
  }

  /**
   * Getter for the field <code>dataClient</code>.
   *
   * @return a {@link BigtableDataClient} object.
   */
  public BigtableDataClient getDataClient() {
    return dataClient;
  }

  /**
   * Getter for the field <code>clientWrapper</code>.
   *
   * <p>For internal use only - public for technical reasons.
   */
  @InternalApi("For internal usage only")
  public IBigtableDataClient getDataClientWrapper() {
    if (options.useGCJClient()) {
      return dataGCJClient;
    } else {
      return new BigtableDataClientWrapper(dataClient, dataRequestContext);
    }
  }

  /**
   * createBulkMutation.
   *
   * @param tableName a {@link BigtableTableName} object.
   * @return a {@link BulkMutation} object.
   */
  public BulkMutation createBulkMutation(BigtableTableName tableName) {
    if (options.useGCJClient()) {
      LOG.warn("Using cloud-bigtable-client's implementation of BulkMutation.");
    }
    return new BulkMutation(
        tableName,
        throttlingDataClient,
        BigtableSessionSharedThreadPools.getInstance().getRetryExecutor(),
        options.getBulkOptions());
  }

  /** For internal use only - public for technical reasons. */
  @InternalApi("For internal usage only")
  public IBulkMutation createBulkMutationWrapper(BigtableTableName tableName) {
    if (options.useGCJClient()) {
      return getDataClientWrapper().createBulkMutationBatcher(tableName.getTableId());
    } else {
      return new BulkMutationWrapper(createBulkMutation(tableName));
    }
  }

  /**
   * createBulkRead.
   *
   * @param tableName a {@link BigtableTableName} object.
   * @return a {@link BulkRead} object.
   */
  public BulkRead createBulkRead(BigtableTableName tableName) {
    return new BulkRead(
        getDataClientWrapper(),
        tableName,
        options.getBulkOptions().getBulkMaxRowKeyCount(),
        BigtableSessionSharedThreadPools.getInstance().getBatchThreadPool());
  }

  /**
   * Getter for the field <code>tableAdminClient</code>.
   *
   * @return a {@link BigtableTableAdminClient} object.
   * @throws IOException if any.
   */
  public BigtableTableAdminClient getTableAdminClient() throws IOException {
    return tableAdminClient;
  }

  /**
   * Initializes bigtableTableAdminClient based on flag to use GCJ adapter, available in {@link
   * BigtableOptions}.
   *
   * <p>For internal use only - public for technical reasons.
   */
  @InternalApi("For internal usage only")
  public synchronized IBigtableTableAdminClient getTableAdminClientWrapper() throws IOException {
    if (options.useGCJClient()) {
      if (adminGCJClient == null) {
        com.google.cloud.bigtable.admin.v2.BigtableTableAdminClient adminClientV2 =
            com.google.cloud.bigtable.admin.v2.BigtableTableAdminClient.create(adminSettings);
        BaseBigtableTableAdminClient baseAdminClientV2 =
            BaseBigtableTableAdminClient.create(baseAdminSettings);
        adminGCJClient = new BigtableTableAdminGCJClient(adminClientV2, baseAdminClientV2);
      }
      return adminGCJClient;
    }
    if (adminClientWrapper == null) {
      adminClientWrapper = new BigtableTableAdminClientWrapper(getTableAdminClient(), options);
    }
    return adminClientWrapper;
  }

  /**
   * Getter for the field <code>instanceAdminClient</code>.
   *
   * @return a {@link BigtableInstanceClient} object.
   * @throws IOException if any.
   */
  public BigtableInstanceClient getInstanceAdminClient() throws IOException {
    return instanceAdminClient;
  }

  @Deprecated
  @InternalApi("For internal usage only")
  public static BigtableInstanceClient createInstanceClient(BigtableOptions options)
      throws IOException, GeneralSecurityException {

    ManagedChannel rawAdminChannel = createNettyChannel(options.getAdminHost(), options);
    Channel adminChannel =
        ClientInterceptors.intercept(rawAdminChannel, createInterceptors(options));
    return new BigtableInstanceGrpcClient(adminChannel);
  }

  /** {@inheritDoc} */
  @Override
  public synchronized void close() throws IOException {
    if (watchdog != null) {
      watchdog.stop();
    }

    long timeoutNanos = TimeUnit.SECONDS.toNanos(10);
    long endTimeNanos = System.nanoTime() + timeoutNanos;
    for (ManagedChannel channel : managedChannels) {
      channel.shutdown();
    }
    for (ManagedChannel channel : managedChannels) {
      long awaitTimeNanos = endTimeNanos - System.nanoTime();
      if (awaitTimeNanos <= 0) {
        break;
      }
      try {
        channel.awaitTermination(awaitTimeNanos, TimeUnit.NANOSECONDS);
      } catch (InterruptedException e) {
        Thread.currentThread().interrupt();
        throw new IOException("Interrupted while closing the channelPools");
      }
    }
    for (ManagedChannel channel : managedChannels) {
      if (!channel.isTerminated()) {
        // Sometimes, gRPC channels don't close properly. We cannot explain why that happens,
        // nor can we reproduce the problem reliably. However, that doesn't actually cause
        // problems. Synchronous RPCs will throw exceptions right away. Buffered Mutator based
        // async operations are already logged. Direct async operations may have some trouble,
        // but users should not currently be using them directly.
        //
        // NOTE: We haven't seen this problem since removing the RefreshingChannel
        LOG.info("Could not close %s after 10 seconds.", channel.getClass().getName());
        break;
      }
    }
    managedChannels.clear();

    try {
      if (dataGCJClient != null) {
        dataGCJClient.close();
      }
    } catch (Exception ex) {
      throw new IOException("Could not close the data client", ex);
    }
    try {
      if (adminGCJClient != null) {
        adminGCJClient.close();
      }
    } catch (Exception ex) {
      throw new IOException("Could not close the admin client", ex);
    }

    if (options.useCachedChannel() && options.useGCJClient()) {
      cachedClientContexts.remove(options.getDataHost());
    }

    BigtableClientMetrics.counter(MetricLevel.Info, "sessions.active").dec();
  }

  /**
   * Getter for the field <code>options</code>.
   *
   * @return a {@link BigtableOptions} object.
   */
  public BigtableOptions getOptions() {
    return this.options;
  }

  /**
   * Getter for the field <code>cachedClientContexts</code>.
   *
   * <p>For internal usage only - public for technical reasons.
   *
   * @return a HashMap of Connection Name (String) to {@link ClientContext} object.
   */
  @InternalApi("VisibleForTesting")
  public Map<String, ClientContext> getCachedClientContexts() {
    Preconditions.checkState(
        options.useGCJClient(), "Client Context is only available for GCJ Client.");
    return cachedClientContexts;
  }
}<|MERGE_RESOLUTION|>--- conflicted
+++ resolved
@@ -109,7 +109,6 @@
 
   private static final Logger LOG = new Logger(BigtableSession.class);
   private static Map<String, ManagedChannel> cachedDataChannelPools = new HashMap<>();
-<<<<<<< HEAD
   // Map containing ref-counted, cached connections to specific destination hosts for GCJ client
   private static Map<String, ClientContext> cachedClientContexts =
       new ReferenceCountedHashMap<>(
@@ -121,8 +120,6 @@
               }
             }
           });
-=======
->>>>>>> e5152744
   private static final Map<String, ResourceLimiter> resourceLimiterMap = new HashMap<>();
 
   // 256 MB, server has 256 MB limit.
