/*

 * Copyright 2015 Google Inc. All Rights Reserved.
 *
 * Licensed under the Apache License, Version 2.0 (the "License");
 * you may not use this file except in compliance with the License.
 * You may obtain a copy of the License at
 *
 *     http://www.apache.org/licenses/LICENSE-2.0
 *
 * Unless required by applicable law or agreed to in writing, software
 * distributed under the License is distributed on an "AS IS" BASIS,
 * WITHOUT WARRANTIES OR CONDITIONS OF ANY KIND, either express or implied.
 * See the License for the specific language governing permissions and
 * limitations under the License.
 */
package com.google.cloud.bigtable.grpc.async;

import com.google.cloud.bigtable.metrics.BigtableClientMetrics.MetricLevel;
import com.google.api.client.util.NanoClock;
import com.google.bigtable.v2.MutateRowRequest;
import com.google.bigtable.v2.MutateRowResponse;
import com.google.bigtable.v2.MutateRowsRequest;
import com.google.bigtable.v2.MutateRowsResponse;
import com.google.bigtable.v2.MutateRowsResponse.Entry;
import com.google.cloud.bigtable.config.BulkOptions;
import com.google.cloud.bigtable.config.Logger;
import com.google.cloud.bigtable.config.RetryOptions;
import com.google.cloud.bigtable.grpc.BigtableDataClient;
import com.google.cloud.bigtable.grpc.BigtableTableName;
import com.google.cloud.bigtable.metrics.BigtableClientMetrics;
import com.google.cloud.bigtable.metrics.Meter;
import com.google.common.annotations.VisibleForTesting;
import com.google.common.base.Preconditions;
import com.google.common.util.concurrent.FutureCallback;
import com.google.common.util.concurrent.Futures;
import com.google.common.util.concurrent.ListenableFuture;
import com.google.common.util.concurrent.SettableFuture;
import com.google.protobuf.Any;
import com.google.rpc.Status;

import io.grpc.StatusRuntimeException;

import java.util.ArrayList;
import java.util.HashSet;
import java.util.List;
import java.util.Set;
import java.util.concurrent.Future;
import java.util.concurrent.ScheduledExecutorService;
import java.util.concurrent.ScheduledFuture;
import java.util.concurrent.TimeUnit;

/**
 * This class combines a collection of {@link MutateRowRequest}s into a single {@link
 * MutateRowsRequest}. This class is not thread safe, and requires calling classes to make it thread
 * safe.
 *
 * @author sduskis
 * @version $Id: $Id
 */
public class BulkMutation {

  private final static StatusRuntimeException MISSING_ENTRY_EXCEPTION =
      io.grpc.Status.INTERNAL
          .withDescription("Mutation does not have a status")
          .asRuntimeException();
  /** Constant <code>LOG</code> */
  @VisibleForTesting
  static Logger LOG = new Logger(BulkMutation.class);

  public static final long MAX_RPC_WAIT_TIME_NANOS = TimeUnit.MINUTES.toNanos(7);

  private static StatusRuntimeException toException(Status status) {
    io.grpc.Status grpcStatus = io.grpc.Status
        .fromCodeValue(status.getCode())
        .withDescription(status.getMessage());
    for (Any detail : status.getDetailsList()) {
      grpcStatus = grpcStatus.augmentDescription(detail.toString());
    }
    return grpcStatus.asRuntimeException();
  }

  private static MutateRowsRequest.Entry convert(MutateRowRequest request) {
    if (request == null) {
      return null;
    } else {
      return MutateRowsRequest.Entry.newBuilder().setRowKey(request.getRowKey())
          .addAllMutations(request.getMutationsList()).build();
    }
  }

  private static Set<Integer> getIndexes(List<Entry> entries) {
    Set<Integer> indexes = new HashSet<>(entries.size());
    for (Entry entry : entries) {
      indexes.add((int) entry.getIndex());
<<<<<<< HEAD
=======
    }
    return indexes;
  }

  @VisibleForTesting
  static class RequestManager {
    private final List<SettableFuture<MutateRowResponse>> futures = new ArrayList<>();
    private final MutateRowsRequest.Builder builder;
    private final Meter addMeter;

    private long approximateByteSize = 0l;

    @VisibleForTesting
    Long lastRpcSentTimeNanos;
    private NanoClock clock;

    RequestManager(String tableName, Meter addMeter, NanoClock clock) {
      this.builder = MutateRowsRequest.newBuilder().setTableName(tableName);
      this.approximateByteSize = tableName.length() + 2;
      this.addMeter = addMeter;
      this.clock = clock;
    }

    void add(SettableFuture<MutateRowResponse> future, MutateRowsRequest.Entry entry) {
      addMeter.mark();
      futures.add(future);
      builder.addEntries(entry);
      approximateByteSize += entry.getSerializedSize();
    }

    MutateRowsRequest build() {
      return builder.build();
    }

    public boolean isEmpty() {
      return futures.isEmpty();
    }

    public int getRequestCount() {
      return futures.size();
    }

    public boolean isStale() {
      return lastRpcSentTimeNanos != null && calculateTimeUntilStaleNanos() <= 0;
    }

    public long calculateTimeUntilStaleNanos() {
      return lastRpcSentTimeNanos + MAX_RPC_WAIT_TIME_NANOS - clock.nanoTime();
>>>>>>> dad44672
    }
    return indexes;
  }

  private static void cancelIfNotDone(Future<?> future) {
    if (future != null && !future.isDone()) {
      future.cancel(true);
    }
  }

  @VisibleForTesting
  class Batch {
    private final Meter mutationMeter =
        BigtableClientMetrics.meter(MetricLevel.Info, "bulk-mutator.mutations.added");

    private final SettableFuture<String> completionFuture = SettableFuture.create();
    private final List<SettableFuture<MutateRowResponse>> futures = new ArrayList<>();
    private final MutateRowsRequest.Builder builder =
        MutateRowsRequest.newBuilder().setTableName(tableName);

    private ListenableFuture<List<MutateRowsResponse>> mutateRowsFuture;
    private ScheduledFuture<?> stalenessFuture;
    private long approximateByteSize = 0l;

    @VisibleForTesting
    Long lastRpcSentTimeNanos = null;

    /**
     * Adds a {@link com.google.bigtable.v2.MutateRowsRequest.Entry} to the {@link
     * com.google.bigtable.v2.MutateRowsRequest.Builder}. NOTE: Users have to make sure that this
     * gets called in a thread safe way.
     *
     * @param entry The {@link com.google.bigtable.v2.MutateRowsRequest.Entry} to add
     * @return a {@link SettableFuture} that will be populated when the {@link MutateRowsResponse}
     *     returns from the server. See {@link #addCallback(ListenableFuture, Long)} for more 
     *     information about how the SettableFuture is set.
     */
    private ListenableFuture<MutateRowResponse> add(MutateRowsRequest.Entry entry) {
      Preconditions.checkNotNull(entry);
      SettableFuture<MutateRowResponse> future = SettableFuture.create();
      mutationMeter.mark();
      futures.add(future);
      builder.addEntries(entry);
      approximateByteSize += entry.getSerializedSize();
      return future;
    }

    private boolean isFull() {
      Preconditions.checkNotNull(futures.isEmpty());
      return getRequestCount() >= maxRowKeyCount || (approximateByteSize >= maxRequestSize);
    }

    /**
     * Adds a {@link FutureCallback} that will update all of the SettableFutures created by
     * {@link BulkMutation#add(MutateRowRequest)} when the provided {@link ListenableFuture} for the
     * {@link MutateRowsResponse} is complete.
     */
    private void addCallback(ListenableFuture<List<MutateRowsResponse>> bulkFuture) {
      Futures.addCallback(bulkFuture, new FutureCallback<List<MutateRowsResponse>>() {
        @Override
        public void onSuccess(List<MutateRowsResponse> result) {
          handleResult(result);
        }

        @Override
        public void onFailure(Throwable t) {
          setFailure(t);
        }
      });
    }

    @VisibleForTesting
    synchronized void handleResult(List<MutateRowsResponse> results) {
      mutateRowsFuture = null;
<<<<<<< HEAD
      if (futures.isEmpty()) {
=======
      if (operationsAreComplete()) {
>>>>>>> dad44672
        LOG.warn("Got duplicate responses for bulk mutation.");
        setComplete();
        return;
      }
      List<MutateRowsResponse.Entry> entries = new ArrayList<>();
      for (MutateRowsResponse response : results) {
        entries.addAll(response.getEntriesList());
      }
      if (entries.isEmpty()) {
        setFailure(io.grpc.Status.INTERNAL
            .withDescription("No MutateRowsResponses entries were found.").asRuntimeException());
        return;
      }
      try {
<<<<<<< HEAD
        handleEntries(entries);
=======

        handleResponses(entries);
>>>>>>> dad44672
        handleExtraFutures(entries);
        setComplete();
      } catch (Throwable e) {
        setFailure(e);
      }
    }

    private void handleEntries(Iterable<MutateRowsResponse.Entry> entries) {
      for (MutateRowsResponse.Entry entry : entries) {
        int index = (int) entry.getIndex();
        if (index >= getRequestCount()) {
          LOG.error("Got extra status: %s", entry);
          continue;
        }

        SettableFuture<MutateRowResponse> future = futures.get(index);

        if (future == null) {
          LOG.warn("Could not find a future for index %d.", index);
          continue;
        }

        Status status = entry.getStatus();
        if (status.getCode() == io.grpc.Status.Code.OK.value()) {
          future.set(MutateRowResponse.getDefaultInstance());
        } else {
          future.setException(toException(status));
        }
      }
    }

    private void handleExtraFutures(List<Entry> entries) {
      Set<Integer> indexes = getIndexes(entries);
      long missingEntriesCount = 0;
      for (int i = 0; i < getRequestCount(); i++) {
        // If the indexes do not contain this future, then there's a problem.
        if (!indexes.remove(i)) {
          missingEntriesCount++;
          futures.get(i).setException(MISSING_ENTRY_EXCEPTION);
        }
      }
      if (missingEntriesCount > 0) {
        LOG.error("Missing %d responses for bulkWrite. Setting exceptions on the futures.",
          missingEntriesCount);
      }
    }

<<<<<<< HEAD
    private void run() {
      if (futures.isEmpty()) {
=======
    @Override
    public synchronized void run() {
      if (operationsAreComplete()) {
>>>>>>> dad44672
        setComplete();
        return;
      }
      Preconditions.checkState(!completionFuture.isDone(), "The Batch was already run");
      try {
        MutateRowsRequest request = builder.build();
        mutateRowsFuture = client.mutateRowsAsync(request);
        lastRpcSentTimeNanos = clock.nanoTime();
      } catch (Throwable e) {
        mutateRowsFuture = Futures.<List<MutateRowsResponse>> immediateFailedFuture(e);
      } finally {
        addCallback(mutateRowsFuture);
      }
      setupStalenessChecker();
    }

    private void setupStalenessChecker() {
      if (futures.isEmpty()){
        setComplete();
        return;
      }
      Runnable runnable = new Runnable() {
        @Override
        public void run() {
          synchronized (Batch.this) {
            if (futures.isEmpty()) {
              setComplete();
            } else if (isStale()) {
              setFailure(
                io.grpc.Status.INTERNAL.withDescription("Stale requests.").asRuntimeException());
            } else {
              setupStalenessChecker();
            }
          }
        }
      };
      if (lastRpcSentTimeNanos != null) {
        long delay = calculateTimeUntilStaleNanos();
        stalenessFuture = retryExecutorService.schedule(runnable, delay, TimeUnit.NANOSECONDS);
      }
    }

    private long calculateTimeUntilStaleNanos() {
      return lastRpcSentTimeNanos + MAX_RPC_WAIT_TIME_NANOS - clock.nanoTime();
    }

    @VisibleForTesting
    boolean isStale() {
      return lastRpcSentTimeNanos != null && calculateTimeUntilStaleNanos() <= 0;
    }

    @VisibleForTesting
    boolean wasSent() {
      return lastRpcSentTimeNanos != null;
    }

    /**
     * This would have happened after all retries are exhausted on the MutateRowsRequest. Don't
     * retry individual mutations.
     */
    private void setFailure(Throwable t) {
      try {
        for (SettableFuture<MutateRowResponse> future : futures) {
          future.setException(t);
        }
      } finally {
        setComplete();
      }
    }
 
    private synchronized void setComplete() {
      cancelIfNotDone(mutateRowsFuture);
      cancelIfNotDone(stalenessFuture);
      if (!completionFuture.isDone()) {
        completionFuture.set("");
      }
      mutateRowsFuture = null;
      futures.clear();
    }

    @VisibleForTesting
    int getRequestCount() {
      return futures.size();
    }
  }

  @VisibleForTesting
  Batch currentBatch = null;

  private ScheduledFuture<?> scheduledFlush = null;

  private final String tableName;
  private final BigtableDataClient client;
  private final OperationAccountant operationAccountant;
  private final ScheduledExecutorService retryExecutorService;
  private final int maxRowKeyCount;
  private final long maxRequestSize;
  private final long autoflushMs;
  private final Meter batchMeter =
      BigtableClientMetrics.meter(MetricLevel.Info, "bulk-mutator.batch.meter");

  @VisibleForTesting
  NanoClock clock = NanoClock.SYSTEM;

  /**
   * Constructor for BulkMutation.
   * @param tableName a {@link BigtableTableName} object for the table to which all
   *          {@link MutateRowRequest}s will be sent.
   * @param client a {@link BigtableDataClient} object on which to perform RPCs.
   * @param operationAccountant a {@link OperationAccountant} object that keeps track of outstanding
   *          RPCs that this object performed.
   * @param retryOptions a {@link RetryOptions} object that describes how to perform retries.
   * @param retryExecutorService a {@link ScheduledExecutorService} object on which to schedule
   *          retries.
   * @param bulkOptions a {@link BulkOptions} with the user specified options for the behavior of
   *          this instance.
   */
  public BulkMutation(
      BigtableTableName tableName,
      BigtableDataClient client,
      OperationAccountant operationAccountant,
      ScheduledExecutorService retryExecutorService,
      BulkOptions bulkOptions) {
    this.tableName = tableName.toString();
    this.client = client;
    this.retryExecutorService = retryExecutorService;
    this.operationAccountant = operationAccountant;
    this.maxRowKeyCount = bulkOptions.getBulkMaxRowKeyCount();
    this.maxRequestSize = bulkOptions.getBulkMaxRequestSize();
    this.autoflushMs = bulkOptions.getAutoflushMs();
  }

  public ListenableFuture<MutateRowResponse> add(MutateRowRequest request) {
    return add(convert(request));
  }

  /**
   * Adds a {@link com.google.bigtable.v2.MutateRowsRequest.Entry} to the {@link
   * com.google.bigtable.v2.MutateRowsRequest.Builder}.
   *
   * @param entry The {@link com.google.bigtable.v2.MutateRowsRequest.Entry} to add
   * @return a {@link com.google.common.util.concurrent.SettableFuture} that will be populated when
   *     the {@link MutateRowsResponse} returns from the server. See {@link
   *     BulkMutation.Batch#addCallback(ListenableFuture, Long)} for more information about how the
   *     SettableFuture is set.
   */
  public synchronized ListenableFuture<MutateRowResponse> add(MutateRowsRequest.Entry entry) {
    Preconditions.checkNotNull(entry, "Request null");
    Preconditions.checkArgument(!entry.getRowKey().isEmpty(), "Request has an empty rowkey");
    if (currentBatch == null) {
      batchMeter.mark();
      currentBatch = new Batch();
    }

    ListenableFuture<MutateRowResponse> future = currentBatch.add(entry);
    if (currentBatch.isFull()) {
      flush();
    }

    // If autoflushing is enabled and there is pending data then schedule a flush if one hasn't been scheduled
    // NOTE: this is optimized for adding minimal overhead to per item adds, at the expense of periodic partial batches
    if (this.autoflushMs > 0 && currentBatch != null && scheduledFlush == null) {
      scheduledFlush = retryExecutorService.schedule(new Runnable() {
        @Override
        public void run() {
          scheduledFlush = null;
          flush();
        }
      }, autoflushMs, TimeUnit.MILLISECONDS);
    }

    return future;
  }

  /**
   * Send any outstanding {@link MutateRowRequest}s.
   */
  public synchronized void flush() {
    if (currentBatch != null) {
      try {
        currentBatch.run();
      } finally {
        operationAccountant.registerOperation(currentBatch.completionFuture);
      }
      currentBatch = null;
    }
  }

  /**
   * @return false if there are any outstanding {@link MutateRowRequest} that still need to be sent.
   */
  public boolean isFlushed() {
    return currentBatch == null;
  }
}<|MERGE_RESOLUTION|>--- conflicted
+++ resolved
@@ -93,8 +93,6 @@
     Set<Integer> indexes = new HashSet<>(entries.size());
     for (Entry entry : entries) {
       indexes.add((int) entry.getIndex());
-<<<<<<< HEAD
-=======
     }
     return indexes;
   }
@@ -143,9 +141,7 @@
 
     public long calculateTimeUntilStaleNanos() {
       return lastRpcSentTimeNanos + MAX_RPC_WAIT_TIME_NANOS - clock.nanoTime();
->>>>>>> dad44672
-    }
-    return indexes;
+    }
   }
 
   private static void cancelIfNotDone(Future<?> future) {
@@ -218,11 +214,7 @@
     @VisibleForTesting
     synchronized void handleResult(List<MutateRowsResponse> results) {
       mutateRowsFuture = null;
-<<<<<<< HEAD
       if (futures.isEmpty()) {
-=======
-      if (operationsAreComplete()) {
->>>>>>> dad44672
         LOG.warn("Got duplicate responses for bulk mutation.");
         setComplete();
         return;
@@ -237,12 +229,7 @@
         return;
       }
       try {
-<<<<<<< HEAD
         handleEntries(entries);
-=======
-
-        handleResponses(entries);
->>>>>>> dad44672
         handleExtraFutures(entries);
         setComplete();
       } catch (Throwable e) {
@@ -290,14 +277,8 @@
       }
     }
 
-<<<<<<< HEAD
     private void run() {
       if (futures.isEmpty()) {
-=======
-    @Override
-    public synchronized void run() {
-      if (operationsAreComplete()) {
->>>>>>> dad44672
         setComplete();
         return;
       }
