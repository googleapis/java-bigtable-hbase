/*
 * Copyright 2015 Google Inc. All Rights Reserved.
 *
 * Licensed under the Apache License, Version 2.0 (the "License");
 * you may not use this file except in compliance with the License.
 * You may obtain a copy of the License at
 *
 *     http://www.apache.org/licenses/LICENSE-2.0
 *
 * Unless required by applicable law or agreed to in writing, software
 * distributed under the License is distributed on an "AS IS" BASIS,
 * WITHOUT WARRANTIES OR CONDITIONS OF ANY KIND, either express or implied.
 * See the License for the specific language governing permissions and
 * limitations under the License.
 */
package com.google.cloud.bigtable.grpc.async;

<<<<<<< HEAD
import java.util.ArrayList;
=======
>>>>>>> 8d4378d0
import java.util.Collection;
import java.util.Collections;
import java.util.Comparator;
import java.util.HashMap;
import java.util.List;
import java.util.Map;
import java.util.Map.Entry;

import com.google.api.client.repackaged.com.google.common.base.Preconditions;
import com.google.bigtable.v2.ReadRowsRequest;
import com.google.bigtable.v2.RowFilter;
import com.google.bigtable.v2.RowSet;
import com.google.cloud.bigtable.config.Logger;
import com.google.cloud.bigtable.grpc.BigtableDataClient;
import com.google.cloud.bigtable.grpc.BigtableTableName;
import com.google.cloud.bigtable.grpc.scanner.FlatRow;
import com.google.cloud.bigtable.grpc.scanner.ResultScanner;
import com.google.cloud.bigtable.util.ByteStringComparator;
import com.google.common.collect.HashMultimap;
<<<<<<< HEAD
import com.google.common.collect.ImmutableList;
import com.google.common.collect.Iterables;
=======
>>>>>>> 8d4378d0
import com.google.common.collect.Multimap;
import com.google.common.util.concurrent.ListenableFuture;
import com.google.common.util.concurrent.SettableFuture;
import com.google.protobuf.ByteString;
import java.util.concurrent.ExecutorService;

/**
 * This class combines a collection of {@link com.google.bigtable.v2.ReadRowsRequest}s with a single row key into a single
 * {@link com.google.bigtable.v2.ReadRowsRequest} with a {@link com.google.bigtable.v2.RowSet} which will result in fewer round trips. This class
 * is not thread safe, and requires calling classes to make it thread safe.
 *
 * @author sduskis
 * @version $Id: $Id
 */
public class BulkRead {

  /** Constant <code>LOG</code> */
  protected static final Logger LOG = new Logger(BulkRead.class);

  private static final Comparator<Entry<ByteString, SettableFuture<List<FlatRow>>>> ENTRY_SORTER =
      new Comparator<Entry<ByteString, SettableFuture<List<FlatRow>>>>() {
        @Override
        public int compare(Entry<ByteString, SettableFuture<List<FlatRow>>> o1,
            Entry<ByteString, SettableFuture<List<FlatRow>>> o2) {
          return ByteStringComparator.INSTANCE.compare(o1.getKey(), o2.getKey());
        }
      };

  private final BigtableDataClient client;
  private final int batchSizes;
  private final ExecutorService threadPool;
  private final String tableName;

  private final Map<RowFilter, Batch> batches;

  /**
   * Constructor for BulkRead.
   * @param client a {@link BigtableDataClient} object.
   * @param tableName a {@link BigtableTableName} object.
   * @param threadPool the {@link ExecutorService} to execute the batched reads on
   */
  public BulkRead(BigtableDataClient client, BigtableTableName tableName, int batchSizes,
      ExecutorService threadPool) {
    this.client = client;
    this.tableName = tableName.toString();
    this.batchSizes = batchSizes;
    this.threadPool = threadPool;
    this.batches = new HashMap<>();
  }

  /**
   * Adds the key in the request to a batch read. The future will be resolved when the batch response
   * is received.
   *
   * @param request a {@link com.google.bigtable.v2.ReadRowsRequest} with a single row key.
   * @return a {@link com.google.common.util.concurrent.ListenableFuture} that will be populated
   *     with the {@link FlatRow} that corresponds to the request
   */
  public ListenableFuture<FlatRow> add(ReadRowsRequest request) {
    Preconditions.checkNotNull(request);
    Preconditions.checkArgument(request.getRows().getRowKeysCount() == 1);
    ByteString rowKey = request.getRows().getRowKeysList().get(0);
    Preconditions.checkArgument(!rowKey.equals(ByteString.EMPTY));

    final RowFilter filter = request.getFilter();
    Batch batch = batches.get(filter);
    if (batch == null) {
      batch = new Batch(filter);
      batches.put(filter, batch);
    }
    return batch.addKey(rowKey);
  }

  /**
   * Sends all remaining requests to the server. This method does not wait for the method to
   * complete.
   */
  public void flush() {
    for (Batch batch : batches.values()) {
      Collection<Batch> subbatches = batch.split();
      for (Batch miniBatch : subbatches) {
        threadPool.submit(miniBatch);
      }
    }
    batches.clear();
  }


  /**
   * ReadRowRequests have to be batched based on the {@link RowFilter} since {@link ReadRowsRequest}
   * only support a single RowFilter. A batch represents this grouping.
   */
  class Batch implements Runnable {
    private final RowFilter filter;
    /**
     * Maps row keys to a collection of {@link SettableFuture}s that will be populated once the batch
     * operation is complete. The value of the {@link Multimap} is a {@link SettableFuture} of
     * a {@link List} of {@link FlatRow}s.  The {@link Multimap} is used because a user could request
     * the same key multiple times in the same batch. The {@link List} of {@link FlatRow}s mimics the
     * interface of {@link BigtableDataClient#readRowsAsync(ReadRowsRequest)}.
     */
    private final Multimap<ByteString, SettableFuture<FlatRow>> futures;

    public Batch(RowFilter filter) {
      this.filter = filter;
      this.futures = HashMultimap.create();
    }

<<<<<<< HEAD
    public Collection<Batch> split() {
      if (futures.values().size() <= batchSizes) {
        return ImmutableList.of(this);
      }
      List<Entry<ByteString, SettableFuture<List<FlatRow>>>> toSplit =
          new ArrayList<>(futures.entries());
      Collections.sort(toSplit, ENTRY_SORTER);
      
      List<Batch> batches = new ArrayList<>();
      for (List<Entry<ByteString, SettableFuture<List<FlatRow>>>> entries : Iterables.partition(toSplit, batchSizes)) {
        Batch batch = new Batch(filter);
        for (Entry<ByteString, SettableFuture<List<FlatRow>>> entry : entries) {
          batch.futures.put(entry.getKey(), entry.getValue());
        }
        batches.add(batch);
      }
      return batches;
    }

    public SettableFuture<List<FlatRow>> addKey(ByteString rowKey) {
      SettableFuture<List<FlatRow>> future = SettableFuture.create();
=======
    public SettableFuture<FlatRow> addKey(ByteString rowKey) {
      SettableFuture<FlatRow> future = SettableFuture.create();
>>>>>>> 8d4378d0
      futures.put(rowKey, future);
      return future;
    }

    /**
     * Sends the requests and resolves the futures using the response.
     */
    @Override
    public void run() {
      try {
        ResultScanner<FlatRow> scanner = client.readFlatRows(ReadRowsRequest.newBuilder()
            .setTableName(tableName)
            .setFilter(filter)
            .setRows(RowSet.newBuilder().addAllRowKeys(futures.keys()).build())
            .build()
        );
        while (true) {
          FlatRow row = scanner.next();
          if (row == null) {
            break;
          }
          Collection<SettableFuture<FlatRow>> rowFutures = futures.get(row.getRowKey());
          if (rowFutures != null) {
            for (SettableFuture<FlatRow> rowFuture : rowFutures) {
              rowFuture.set(row);
            }
            futures.removeAll(row.getRowKey());
          } else {
            LOG.warn("Found key: %s, but it was not in the original request.", row.getRowKey());
          }
        }
        // Deal with remaining/missing keys
        for (Entry<ByteString, SettableFuture<FlatRow>> entry : futures.entries()) {
          entry.getValue().set(null);
        }
      } catch (Throwable e) {
        for (Entry<ByteString, SettableFuture<FlatRow>> entry : futures.entries()) {
          entry.getValue().setException(e);
        }
      }
    }
  }
}<|MERGE_RESOLUTION|>--- conflicted
+++ resolved
@@ -15,10 +15,7 @@
  */
 package com.google.cloud.bigtable.grpc.async;
 
-<<<<<<< HEAD
 import java.util.ArrayList;
-=======
->>>>>>> 8d4378d0
 import java.util.Collection;
 import java.util.Collections;
 import java.util.Comparator;
@@ -38,11 +35,8 @@
 import com.google.cloud.bigtable.grpc.scanner.ResultScanner;
 import com.google.cloud.bigtable.util.ByteStringComparator;
 import com.google.common.collect.HashMultimap;
-<<<<<<< HEAD
 import com.google.common.collect.ImmutableList;
 import com.google.common.collect.Iterables;
-=======
->>>>>>> 8d4378d0
 import com.google.common.collect.Multimap;
 import com.google.common.util.concurrent.ListenableFuture;
 import com.google.common.util.concurrent.SettableFuture;
@@ -62,11 +56,11 @@
   /** Constant <code>LOG</code> */
   protected static final Logger LOG = new Logger(BulkRead.class);
 
-  private static final Comparator<Entry<ByteString, SettableFuture<List<FlatRow>>>> ENTRY_SORTER =
-      new Comparator<Entry<ByteString, SettableFuture<List<FlatRow>>>>() {
+  private static final Comparator<Entry<ByteString, SettableFuture<FlatRow>>> ENTRY_SORTER =
+      new Comparator<Entry<ByteString, SettableFuture<FlatRow>>>() {
         @Override
-        public int compare(Entry<ByteString, SettableFuture<List<FlatRow>>> o1,
-            Entry<ByteString, SettableFuture<List<FlatRow>>> o2) {
+        public int compare(Entry<ByteString, SettableFuture<FlatRow>> o1,
+            Entry<ByteString, SettableFuture<FlatRow>> o2) {
           return ByteStringComparator.INSTANCE.compare(o1.getKey(), o2.getKey());
         }
       };
@@ -151,19 +145,18 @@
       this.futures = HashMultimap.create();
     }
 
-<<<<<<< HEAD
     public Collection<Batch> split() {
       if (futures.values().size() <= batchSizes) {
         return ImmutableList.of(this);
       }
-      List<Entry<ByteString, SettableFuture<List<FlatRow>>>> toSplit =
+      List<Entry<ByteString, SettableFuture<FlatRow>>> toSplit =
           new ArrayList<>(futures.entries());
       Collections.sort(toSplit, ENTRY_SORTER);
       
       List<Batch> batches = new ArrayList<>();
-      for (List<Entry<ByteString, SettableFuture<List<FlatRow>>>> entries : Iterables.partition(toSplit, batchSizes)) {
+      for (List<Entry<ByteString, SettableFuture<FlatRow>>> entries : Iterables.partition(toSplit, batchSizes)) {
         Batch batch = new Batch(filter);
-        for (Entry<ByteString, SettableFuture<List<FlatRow>>> entry : entries) {
+        for (Entry<ByteString, SettableFuture<FlatRow>> entry : entries) {
           batch.futures.put(entry.getKey(), entry.getValue());
         }
         batches.add(batch);
@@ -171,12 +164,8 @@
       return batches;
     }
 
-    public SettableFuture<List<FlatRow>> addKey(ByteString rowKey) {
-      SettableFuture<List<FlatRow>> future = SettableFuture.create();
-=======
     public SettableFuture<FlatRow> addKey(ByteString rowKey) {
       SettableFuture<FlatRow> future = SettableFuture.create();
->>>>>>> 8d4378d0
       futures.put(rowKey, future);
       return future;
     }
