/*
 * Copyright 2015 Google Inc. All Rights Reserved.
 *
 * Licensed under the Apache License, Version 2.0 (the "License");
 * you may not use this file except in compliance with the License.
 * You may obtain a copy of the License at
 *
 *     http://www.apache.org/licenses/LICENSE-2.0
 *
 * Unless required by applicable law or agreed to in writing, software
 * distributed under the License is distributed on an "AS IS" BASIS,
 * WITHOUT WARRANTIES OR CONDITIONS OF ANY KIND, either express or implied.
 * See the License for the specific language governing permissions and
 * limitations under the License.
 */
package com.google.cloud.bigtable.grpc.scanner;

import com.google.bigtable.v2.ReadRowsRequest;
import com.google.bigtable.v2.Row;
import com.google.cloud.bigtable.config.Logger;
import com.google.cloud.bigtable.config.RetryOptions;
import com.google.cloud.bigtable.grpc.async.BigtableAsyncRpc.RpcMetrics;
import com.google.cloud.bigtable.grpc.io.IOExceptionWithStatus;
import com.google.cloud.bigtable.metrics.Timer.Context;
import com.google.common.annotations.VisibleForTesting;

import java.io.IOException;

/**
 * A ResultScanner that attempts to resume the readRows call when it encounters gRPC INTERNAL
 * errors.
 * @author sduskis
 * @version $Id: $Id
 */
public class ResumingStreamingResultScanner extends AbstractBigtableResultScanner {

  private static final Logger LOG = new Logger(ResumingStreamingResultScanner.class);

  // Member variables from the constructor.
  private final ReadRowsRequestRetryHandler retryHandler;
  private final BigtableResultScannerFactory<ReadRowsRequest, Row> scannerFactory;
  private final Logger logger;
  private final RpcMetrics rpcMetrics;
<<<<<<< HEAD

  private ResultScanner<Row> currentDelegate;

  private Context operationContext;
=======

  private final Context operationContext;

  private ResultScanner<Row> currentDelegate;
>>>>>>> c19338b0
  private Context rpcContext;

  /**
   * <p>
   * Constructor for ResumingStreamingResultScanner.
   * </p>
   * @param retryOptions a {@link com.google.cloud.bigtable.config.RetryOptions} object.
   * @param originalRequest a {@link com.google.bigtable.v2.ReadRowsRequest} object.
   * @param scannerFactory a
   *          {@link com.google.cloud.bigtable.grpc.scanner.BigtableResultScannerFactory} object.
   * @param rpcMetrics a {@link com.google.cloud.bigtable.grpc.async.BigtableAsyncRpc.RpcMetrics}
   *          object to keep track of retries and failures.
   */
  public ResumingStreamingResultScanner(RetryOptions retryOptions, ReadRowsRequest originalRequest,
      BigtableResultScannerFactory<ReadRowsRequest, Row> scannerFactory, RpcMetrics rpcMetrics) {
    this(retryOptions, originalRequest, scannerFactory, rpcMetrics, LOG);
  }

  @VisibleForTesting
  ResumingStreamingResultScanner(
      RetryOptions retryOptions,
      ReadRowsRequest originalRequest,
      BigtableResultScannerFactory<ReadRowsRequest, Row> scannerFactory,
      RpcMetrics rpcMetrics,
      Logger logger) {
    this.operationContext = rpcMetrics.timeOperation();
    this.retryHandler = new ReadRowsRequestRetryHandler(retryOptions, originalRequest,
        rpcMetrics, logger);
    this.scannerFactory = scannerFactory;
    this.logger = logger;
    this.rpcMetrics = rpcMetrics;

    this.currentDelegate = scannerFactory.createScanner(originalRequest);
    this.rpcContext = rpcMetrics.timeRpc();
  }

  /** {@inheritDoc} */
  @Override
  public Row next() throws IOException {
    while (true) {
      try {
        Row result = currentDelegate.next();
        if (result == null) {
<<<<<<< HEAD
          closeRpcContext();
          closeOperationContext();
        } else {
          retryHandler.update(result);
        }
        return result;
      } catch (ScanTimeoutException rte) {
        closeRpcContext();
=======
          rpcContext.close();
          operationContext.close();
        }
        retryHandler.update(result);
        return result;
      } catch (ScanTimeoutException rte) {
        rpcContext.close();
>>>>>>> c19338b0
        closeCurrentDelegate();
        ReadRowsRequest newRequest = retryHandler.handleScanTimeout(rte);
        currentDelegate = scannerFactory.createScanner(newRequest);
        this.rpcContext = rpcMetrics.timeRpc();
      } catch (IOExceptionWithStatus ioe) {
<<<<<<< HEAD
        closeRpcContext();
=======
        rpcContext.close();
>>>>>>> c19338b0
        closeCurrentDelegate();
        ReadRowsRequest newRequest = retryHandler.handleIOException(ioe);
        currentDelegate = scannerFactory.createScanner(newRequest);
        this.rpcContext = rpcMetrics.timeRpc();
      }
    }
  }

  private void closeCurrentDelegate() {
    try {
      currentDelegate.close();
    } catch (IOException ioe) {
      logger.warn("Error closing scanner before reissuing request: ", ioe);
    }
  }

  /** {@inheritDoc} */
  @Override
  public int available() {
    return currentDelegate.available();
  }

  /** {@inheritDoc} */
  @Override
  public void close() throws IOException {
    closeRpcContext();
    closeOperationContext();
    currentDelegate.close();
  }

  private void closeOperationContext() {
    if (operationContext != null) {
      operationContext.close();
      operationContext = null;
    }
  }

  private void closeRpcContext() {
    if (rpcContext != null) {
      rpcContext.close();
      rpcContext = null;
    }
  }
}<|MERGE_RESOLUTION|>--- conflicted
+++ resolved
@@ -41,17 +41,10 @@
   private final BigtableResultScannerFactory<ReadRowsRequest, Row> scannerFactory;
   private final Logger logger;
   private final RpcMetrics rpcMetrics;
-<<<<<<< HEAD
 
   private ResultScanner<Row> currentDelegate;
 
   private Context operationContext;
-=======
-
-  private final Context operationContext;
-
-  private ResultScanner<Row> currentDelegate;
->>>>>>> c19338b0
   private Context rpcContext;
 
   /**
@@ -95,34 +88,19 @@
       try {
         Row result = currentDelegate.next();
         if (result == null) {
-<<<<<<< HEAD
-          closeRpcContext();
-          closeOperationContext();
+          close();
         } else {
           retryHandler.update(result);
         }
         return result;
       } catch (ScanTimeoutException rte) {
         closeRpcContext();
-=======
-          rpcContext.close();
-          operationContext.close();
-        }
-        retryHandler.update(result);
-        return result;
-      } catch (ScanTimeoutException rte) {
-        rpcContext.close();
->>>>>>> c19338b0
         closeCurrentDelegate();
         ReadRowsRequest newRequest = retryHandler.handleScanTimeout(rte);
         currentDelegate = scannerFactory.createScanner(newRequest);
         this.rpcContext = rpcMetrics.timeRpc();
       } catch (IOExceptionWithStatus ioe) {
-<<<<<<< HEAD
         closeRpcContext();
-=======
-        rpcContext.close();
->>>>>>> c19338b0
         closeCurrentDelegate();
         ReadRowsRequest newRequest = retryHandler.handleIOException(ioe);
         currentDelegate = scannerFactory.createScanner(newRequest);
