/*
 * Copyright 2015 Google Inc. All Rights Reserved.
 *
 * Licensed under the Apache License, Version 2.0 (the "License");
 * you may not use this file except in compliance with the License.
 * You may obtain a copy of the License at
 *
 *     http://www.apache.org/licenses/LICENSE-2.0
 *
 * Unless required by applicable law or agreed to in writing, software
 * distributed under the License is distributed on an "AS IS" BASIS,
 * WITHOUT WARRANTIES OR CONDITIONS OF ANY KIND, either express or implied.
 * See the License for the specific language governing permissions and
 * limitations under the License.
 */

package com.google.cloud.bigtable.grpc;

import java.io.IOException;
import java.lang.reflect.Field;

import org.junit.Assert;
import org.junit.Rule;
import org.junit.Test;
import org.junit.rules.ExpectedException;

import com.google.cloud.bigtable.config.BigtableOptions;

import io.netty.handler.ssl.OpenSsl;
import io.netty.util.Recycler;

@SuppressWarnings({"resource","unused"})
public class TestBigtableSession {

  private static final String PROJECT_ID = "project_id";
  private static final String INSTANCE_ID = "instance_id";
  private static final String USER_AGENT = "user_agent";

  private static void createSession(String projectId, String instanceId, String userAgent)
      throws IOException {
    BigtableSession ignored =
        new BigtableSession(new BigtableOptions.Builder()
          .setProjectId(projectId)
          .setInstanceId(instanceId)
          .setUserAgent(userAgent)
          .build());
  }

  @Rule
  public ExpectedException expectedException = ExpectedException.none();

  @Test
  public void testNoProjectIdBigtableOptions() throws IOException {
    expectedException.expect(IllegalArgumentException.class);
    expectedException.expectMessage(BigtableSession.PROJECT_ID_EMPTY_OR_NULL);
    createSession(null, INSTANCE_ID, USER_AGENT);
  }

  @Test
  public void testNoInstanceIdBigtableOptions() throws IOException {
    expectedException.expect(IllegalArgumentException.class);
    expectedException.expectMessage(BigtableSession.INSTANCE_ID_EMPTY_OR_NULL);
    createSession(PROJECT_ID, null, USER_AGENT);
  }

  @Test
  public void testNoUserAgentBigtableOptions() throws IOException {
    expectedException.expect(IllegalArgumentException.class);
    expectedException.expectMessage(BigtableSession.USER_AGENT_EMPTY_OR_NULL);
    createSession(PROJECT_ID, INSTANCE_ID, null);
  }

  @Test
  public void testRecyclerIsOff() throws NoSuchFieldException, SecurityException,
      IllegalArgumentException, IllegalAccessException, IOException {
    BigtableSession.turnOffNettyRecycler();
    Field field = Recycler.class.getDeclaredField("DEFAULT_MAX_CAPACITY_PER_THREAD");
    field.setAccessible(true);
    Assert.assertEquals(0, field.getInt(null));
  }

  @Test
<<<<<<< HEAD
  public void testOpelSSL() throws Throwable{
=======
  public void testOpenSSL() throws Throwable{
>>>>>>> 453af798
    if(!OpenSsl.isAvailable()){
      throw OpenSsl.unavailabilityCause();
    }
  }
}<|MERGE_RESOLUTION|>--- conflicted
+++ resolved
@@ -80,11 +80,7 @@
   }
 
   @Test
-<<<<<<< HEAD
-  public void testOpelSSL() throws Throwable{
-=======
   public void testOpenSSL() throws Throwable{
->>>>>>> 453af798
     if(!OpenSsl.isAvailable()){
       throw OpenSsl.unavailabilityCause();
     }
