<?xml version="1.0" encoding="UTF-8"?>
<!--
Copyright 2015 Google LLC

Licensed under the Apache License, Version 2.0 (the "License");
you may not use this file except in compliance with the License.
You may obtain a copy of the License at

    http://www.apache.org/licenses/LICENSE-2.0

Unless required by applicable law or agreed to in writing, software
distributed under the License is distributed on an "AS IS" BASIS,
WITHOUT WARRANTIES OR CONDITIONS OF ANY KIND, either express or implied.
See the License for the specific language governing permissions and
limitations under the License.
-->
<project xmlns="http://maven.apache.org/POM/4.0.0" xmlns:xsi="http://www.w3.org/2001/XMLSchema-instance" xsi:schemaLocation="http://maven.apache.org/POM/4.0.0 http://maven.apache.org/xsd/maven-4.0.0.xsd">
  <modelVersion>4.0.0</modelVersion>

  <parent>
    <groupId>com.google.cloud.bigtable</groupId>
    <artifactId>bigtable-client-core-parent</artifactId>
    <version>2.12.1-SNAPSHOT</version> <!-- {x-version-update:bigtable-client-parent:current} -->
  </parent>

  <artifactId>bigtable-hbase</artifactId>
  <packaging>jar</packaging>
  <name>${project.groupId}:${project.artifactId}</name>
  <description>
    This project contains artifacts that adapt bigtable client to work with
    hbase.
  </description>

  <dependencyManagement>
    <dependencies>
      <dependency>
        <groupId>com.google.cloud</groupId>
        <artifactId>google-cloud-bigtable-bom</artifactId>
        <version>${bigtable.version}</version>
        <type>pom</type>
        <scope>import</scope>
      </dependency>
      <dependency>
        <groupId>com.google.cloud</groupId>
        <artifactId>google-cloud-bigtable-deps-bom</artifactId>
        <version>${bigtable.version}</version>
        <type>pom</type>
        <scope>import</scope>
      </dependency>
    </dependencies>
  </dependencyManagement>

  <dependencies>
<<<<<<< HEAD
    <!-- Api/HBase deps first -->
=======
    <!-- List implementation deps first -->
    <dependency>
      <groupId>${project.groupId}</groupId>
      <artifactId>bigtable-metrics-api</artifactId>
      <version>${bigtable-metrics-api.version}</version>
      <exclusions>
        <exclusion>
          <groupId>com.google.api</groupId>
          <artifactId>api-common</artifactId>
        </exclusion>
      </exclusions>
    </dependency>

    <dependency>
      <groupId>com.google.protobuf</groupId>
      <artifactId>protobuf-java</artifactId>
    </dependency>

    <dependency>
      <groupId>com.google.guava</groupId>
      <artifactId>guava</artifactId>
    </dependency>

    <dependency>
      <groupId>com.google.cloud</groupId>
      <artifactId>google-cloud-bigtable</artifactId>
    </dependency>

    <dependency>
      <groupId>com.google.api.grpc</groupId>
      <artifactId>proto-google-cloud-bigtable-v2</artifactId>
    </dependency>
    <dependency>
      <groupId>com.google.api.grpc</groupId>
      <artifactId>proto-google-cloud-bigtable-admin-v2</artifactId>
    </dependency>
    <dependency>
      <groupId>com.google.api.grpc</groupId>
      <artifactId>grpc-google-cloud-bigtable-v2</artifactId>
    </dependency>
    <dependency>
      <groupId>com.google.api.grpc</groupId>
      <artifactId>grpc-google-cloud-bigtable-admin-v2</artifactId>
    </dependency>
    <dependency>
      <groupId>com.google.auth</groupId>
      <artifactId>google-auth-library-credentials</artifactId>
    </dependency>
    <dependency>
      <groupId>io.grpc</groupId>
      <artifactId>grpc-api</artifactId>
    </dependency>
    <dependency>
      <groupId>io.grpc</groupId>
      <artifactId>grpc-stub</artifactId>
    </dependency>
    <dependency>
      <groupId>com.google.api</groupId>
      <artifactId>gax</artifactId>
    </dependency>
    <dependency>
      <groupId>io.opencensus</groupId>
      <artifactId>opencensus-api</artifactId>
    </dependency>
    <dependency>
      <groupId>org.threeten</groupId>
      <artifactId>threetenbp</artifactId>
    </dependency>
    <dependency>
      <groupId>com.google.code.findbugs</groupId>
      <artifactId>jsr305</artifactId>
    </dependency>
    <dependency>
      <groupId>com.google.api</groupId>
      <artifactId>api-common</artifactId>
    </dependency>
    <dependency>
      <groupId>commons-logging</groupId>
      <artifactId>commons-logging</artifactId>
      <version>${commons-logging.version}</version>
    </dependency>
    <dependency>
      <groupId>com.google.api.grpc</groupId>
      <artifactId>proto-google-common-protos</artifactId>
    </dependency>

    <!-- For veneer client settings configurations -->
    <dependency>
      <groupId>io.grpc</groupId>
      <artifactId>grpc-core</artifactId>
    </dependency>
    <dependency>
      <groupId>com.google.api</groupId>
      <artifactId>gax-grpc</artifactId>
    </dependency>
    <dependency>
      <groupId>com.google.auth</groupId>
      <artifactId>google-auth-library-oauth2-http</artifactId>
    </dependency>

>>>>>>> c17306c6
    <dependency>
      <groupId>org.apache.hbase</groupId>
      <artifactId>hbase-shaded-client</artifactId>
      <version>${hbase1.version}</version>
      <exclusions>
        <exclusion>
          <groupId>log4j</groupId>
          <artifactId>log4j</artifactId>
        </exclusion>
      </exclusions>
    </dependency>
    <dependency>
      <groupId>ch.qos.reload4j</groupId>
      <artifactId>reload4j</artifactId>
      <version>${reload4j.version}</version>
    </dependency>

    <!-- Implementation deps -->
    <dependency>
      <groupId>com.google.cloud</groupId>
      <artifactId>google-cloud-bigtable</artifactId>
    </dependency>

    <dependency>
      <groupId>${project.groupId}</groupId>
      <artifactId>bigtable-metrics-api</artifactId>
      <version>${bigtable-metrics-api.version}</version>
    </dependency>

    <!-- Test -->
    <dependency>
      <groupId>com.google.cloud.bigtable</groupId>
      <artifactId>bigtable-internal-test-helper</artifactId>
      <version>2.12.1-SNAPSHOT</version> <!-- {x-version-update:bigtable-client-parent:current} -->
      <scope>test</scope>
    </dependency>
    <dependency>
      <groupId>com.google.api.grpc</groupId>
      <artifactId>grpc-google-common-protos</artifactId>
      <scope>test</scope>
    </dependency>
    <dependency>
      <groupId>com.google.api.grpc</groupId>
      <artifactId>grpc-google-cloud-bigtable-admin-v2</artifactId>
      <scope>test</scope>
    </dependency>
    <dependency>
      <groupId>commons-lang</groupId>
      <artifactId>commons-lang</artifactId>
      <version>${commons-lang.version}</version>
      <scope>test</scope>
    </dependency>
    <dependency>
      <groupId>org.mockito</groupId>
      <artifactId>mockito-core</artifactId>
      <version>${mockito.version}</version>
      <scope>test</scope>
    </dependency>
    <dependency>
      <groupId>com.google.truth</groupId>
      <artifactId>truth</artifactId>
      <version>1.1.3</version>
      <scope>test</scope>
      <exclusions>
        <exclusion>
          <groupId>org.checkerframework</groupId>
          <artifactId>checker-qual</artifactId>
        </exclusion>
      </exclusions>
    </dependency>
    <dependency>
      <groupId>junit</groupId>
      <artifactId>junit</artifactId>
      <version>${junit.version}</version>
      <scope>test</scope>
    </dependency>
  </dependencies>

  <build>
    <plugins>
      <plugin>
        <groupId>org.apache.maven.plugins</groupId>
        <artifactId>maven-surefire-plugin</artifactId>
        <configuration>
          <trimStackTrace>false</trimStackTrace>
          <systemProperties>
            <property>
              <name>java.util.logging.config.file</name>
              <value>src/test/resources/logging.properties</value>
            </property>
          </systemProperties>
        </configuration>
      </plugin>

      <plugin>
        <groupId>com.google.cloud.bigtable.test</groupId>
        <artifactId>bigtable-build-helper</artifactId>
        <version>2.12.1-SNAPSHOT</version> <!-- {x-version-update:bigtable-client-parent:current} -->

        <executions>
          <execution>
            <id>verify-mirror-deps-cbt</id>
            <phase>verify</phase>
            <goals>
              <goal>verify-mirror-deps</goal>
            </goals>
            <configuration>
              <targetDependencies>
                <!-- make sure that we are a strict superset of veneer -->
                <targetDependency>com.google.cloud:google-cloud-bigtable</targetDependency>
              </targetDependencies>
            </configuration>
          </execution>
          <execution>
            <id>verify-mirror-deps-hbase</id>
            <phase>verify</phase>
            <goals>
              <goal>verify-mirror-deps</goal>
            </goals>
            <configuration>
              <targetDependencies>
                <!-- make sure that we are a strict superset of hbase -->
                <targetDependency>org.apache.hbase:hbase-shaded-client</targetDependency>
              </targetDependencies>
              <ignoredDependencies>
                <!-- forcefully replaced with reload4j -->
                <dependency>log4j:log4j</dependency>
              </ignoredDependencies>
            </configuration>
          </execution>
        </executions>
      </plugin>
    </plugins>
  </build>
</project><|MERGE_RESOLUTION|>--- conflicted
+++ resolved
@@ -51,110 +51,7 @@
   </dependencyManagement>
 
   <dependencies>
-<<<<<<< HEAD
     <!-- Api/HBase deps first -->
-=======
-    <!-- List implementation deps first -->
-    <dependency>
-      <groupId>${project.groupId}</groupId>
-      <artifactId>bigtable-metrics-api</artifactId>
-      <version>${bigtable-metrics-api.version}</version>
-      <exclusions>
-        <exclusion>
-          <groupId>com.google.api</groupId>
-          <artifactId>api-common</artifactId>
-        </exclusion>
-      </exclusions>
-    </dependency>
-
-    <dependency>
-      <groupId>com.google.protobuf</groupId>
-      <artifactId>protobuf-java</artifactId>
-    </dependency>
-
-    <dependency>
-      <groupId>com.google.guava</groupId>
-      <artifactId>guava</artifactId>
-    </dependency>
-
-    <dependency>
-      <groupId>com.google.cloud</groupId>
-      <artifactId>google-cloud-bigtable</artifactId>
-    </dependency>
-
-    <dependency>
-      <groupId>com.google.api.grpc</groupId>
-      <artifactId>proto-google-cloud-bigtable-v2</artifactId>
-    </dependency>
-    <dependency>
-      <groupId>com.google.api.grpc</groupId>
-      <artifactId>proto-google-cloud-bigtable-admin-v2</artifactId>
-    </dependency>
-    <dependency>
-      <groupId>com.google.api.grpc</groupId>
-      <artifactId>grpc-google-cloud-bigtable-v2</artifactId>
-    </dependency>
-    <dependency>
-      <groupId>com.google.api.grpc</groupId>
-      <artifactId>grpc-google-cloud-bigtable-admin-v2</artifactId>
-    </dependency>
-    <dependency>
-      <groupId>com.google.auth</groupId>
-      <artifactId>google-auth-library-credentials</artifactId>
-    </dependency>
-    <dependency>
-      <groupId>io.grpc</groupId>
-      <artifactId>grpc-api</artifactId>
-    </dependency>
-    <dependency>
-      <groupId>io.grpc</groupId>
-      <artifactId>grpc-stub</artifactId>
-    </dependency>
-    <dependency>
-      <groupId>com.google.api</groupId>
-      <artifactId>gax</artifactId>
-    </dependency>
-    <dependency>
-      <groupId>io.opencensus</groupId>
-      <artifactId>opencensus-api</artifactId>
-    </dependency>
-    <dependency>
-      <groupId>org.threeten</groupId>
-      <artifactId>threetenbp</artifactId>
-    </dependency>
-    <dependency>
-      <groupId>com.google.code.findbugs</groupId>
-      <artifactId>jsr305</artifactId>
-    </dependency>
-    <dependency>
-      <groupId>com.google.api</groupId>
-      <artifactId>api-common</artifactId>
-    </dependency>
-    <dependency>
-      <groupId>commons-logging</groupId>
-      <artifactId>commons-logging</artifactId>
-      <version>${commons-logging.version}</version>
-    </dependency>
-    <dependency>
-      <groupId>com.google.api.grpc</groupId>
-      <artifactId>proto-google-common-protos</artifactId>
-    </dependency>
-
-    <!-- For veneer client settings configurations -->
-    <dependency>
-      <groupId>io.grpc</groupId>
-      <artifactId>grpc-core</artifactId>
-    </dependency>
-    <dependency>
-      <groupId>com.google.api</groupId>
-      <artifactId>gax-grpc</artifactId>
-    </dependency>
-    <dependency>
-      <groupId>com.google.auth</groupId>
-      <artifactId>google-auth-library-oauth2-http</artifactId>
-    </dependency>
-
->>>>>>> c17306c6
     <dependency>
       <groupId>org.apache.hbase</groupId>
       <artifactId>hbase-shaded-client</artifactId>
