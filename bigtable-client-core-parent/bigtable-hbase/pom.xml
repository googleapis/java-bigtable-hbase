--- conflicted
+++ resolved
@@ -20,11 +20,7 @@
   <parent>
     <groupId>com.google.cloud.bigtable</groupId>
     <artifactId>bigtable-client-core-parent</artifactId>
-<<<<<<< HEAD
-    <version>2.0.0-beta6</version> <!-- {x-version-update:bigtable-client-parent:current} -->
-=======
     <version>2.0.0-beta7-SNAPSHOT</version> <!-- {x-version-update:bigtable-client-parent:current} -->
->>>>>>> 0b8e338d
   </parent>
 
   <artifactId>bigtable-hbase</artifactId>
@@ -188,11 +184,7 @@
     <dependency>
       <groupId>com.google.cloud.bigtable</groupId>
       <artifactId>bigtable-internal-test-helper</artifactId>
-<<<<<<< HEAD
-      <version>2.0.0-beta6</version> <!-- {x-version-update:bigtable-client-parent:current} -->
-=======
       <version>2.0.0-beta7-SNAPSHOT</version> <!-- {x-version-update:bigtable-client-parent:current} -->
->>>>>>> 0b8e338d
       <scope>test</scope>
     </dependency>
     <dependency>
@@ -264,11 +256,7 @@
       <plugin>
         <groupId>com.google.cloud.bigtable.test</groupId>
         <artifactId>bigtable-build-helper</artifactId>
-<<<<<<< HEAD
-        <version>2.0.0-beta6</version> <!-- {x-version-update:bigtable-client-parent:current} -->
-=======
         <version>2.0.0-beta7-SNAPSHOT</version> <!-- {x-version-update:bigtable-client-parent:current} -->
->>>>>>> 0b8e338d
 
         <executions>
           <!-- TODO: Remove this once we can properly shade conscrypt:
