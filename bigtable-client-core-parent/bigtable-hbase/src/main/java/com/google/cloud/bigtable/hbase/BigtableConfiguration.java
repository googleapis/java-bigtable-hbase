--- conflicted
+++ resolved
@@ -105,11 +105,7 @@
       configuration.set(
           HBASE_CLIENT_ASYNC_CONNECTION_IMPL, BIGTABLE_HBASE_CLIENT_ASYNC_CONNECTION_CLASS);
       configuration.set(
-<<<<<<< HEAD
-          HBASE_CLIENT_ASYNC_REGISTRY_IMPL, BIGTABLE_HBASE_CLIENT_ASYNC_REGISTRY_CLASS);
-=======
           HBASE_CLIENT_ASYNC_REGISTRY_IMPL, BigtableAsyncRegistry.getSubClass().getName());
->>>>>>> 0b8e338d
     } catch (ClassNotFoundException ignored) {
       // Skip if any of the async connection class doesn't exist
     }
