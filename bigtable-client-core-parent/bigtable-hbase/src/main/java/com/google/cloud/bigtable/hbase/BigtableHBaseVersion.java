/*
 * Copyright 2020 Google LLC
 *
 * Licensed under the Apache License, Version 2.0 (the "License");
 * you may not use this file except in compliance with the License.
 * You may obtain a copy of the License at
 *
 *     http://www.apache.org/licenses/LICENSE-2.0
 *
 * Unless required by applicable law or agreed to in writing, software
 * distributed under the License is distributed on an "AS IS" BASIS,
 * WITHOUT WARRANTIES OR CONDITIONS OF ANY KIND, either express or implied.
 * See the License for the specific language governing permissions and
 * limitations under the License.
 */
package com.google.cloud.bigtable.hbase;

import com.google.api.core.InternalApi;
import com.google.common.base.Joiner;
import java.io.IOException;
import java.net.URL;
import java.util.Collections;
import java.util.List;
import java.util.concurrent.atomic.AtomicBoolean;
import org.apache.commons.logging.Log;
import org.apache.commons.logging.LogFactory;
import org.apache.hadoop.hbase.client.AbstractBigtableConnection;

/** For internal use only - public for technical reasons. */
@InternalApi("For internal usage only")
public class BigtableHBaseVersion {
  private static final Log LOG = LogFactory.getLog(BigtableHBaseVersion.class);

  private static final AtomicBoolean wasInitialized = new AtomicBoolean(false);

  // {x-version-update-start:bigtable-client-parent:current}
<<<<<<< HEAD
  public static final String VERSION = "2.0.0-beta6";
=======
  public static final String VERSION = "2.0.0-beta7-SNAPSHOT";
>>>>>>> 0b8e338d
  // {x-version-update-end}

  /**
   * Gets user agent from bigtable-hbase-version.properties. Returns a default dev user agent with
   * current timestamp if not found.
   */
  public static String getVersion() {
    if (wasInitialized.compareAndSet(false, true)) {
      warnOnVersionConflict();
    }
    return VERSION;
  }

  private static void warnOnVersionConflict() {
    List<URL> classResources;
    // Use AbstractBigtableConnection as a marker to detect multiple versions on the classpath
    // Convert package.name.class.name -> package/name/class/name.class so that the classfile could
    // be probed as a resource
    String knownClassResourcePath =
        AbstractBigtableConnection.class.getName().replaceAll("\\.", "/") + ".class";
    try {
      classResources = Collections.list(ClassLoader.getSystemResources(knownClassResourcePath));
    } catch (IOException e) {
      LOG.warn("Failed to probe for client version conflicts", e);
      return;
    }

    if (classResources.size() != 1) {
      LOG.warn(
          "Found multiple copies of the bigtable-hbase on the classpath: "
              + Joiner.on(',').join(classResources));
    }
  }
}<|MERGE_RESOLUTION|>--- conflicted
+++ resolved
@@ -34,11 +34,7 @@
   private static final AtomicBoolean wasInitialized = new AtomicBoolean(false);
 
   // {x-version-update-start:bigtable-client-parent:current}
-<<<<<<< HEAD
-  public static final String VERSION = "2.0.0-beta6";
-=======
   public static final String VERSION = "2.0.0-beta7-SNAPSHOT";
->>>>>>> 0b8e338d
   // {x-version-update-end}
 
   /**
