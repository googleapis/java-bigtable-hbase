--- conflicted
+++ resolved
@@ -15,7 +15,6 @@
  */
 package com.google.cloud.bigtable.hbase.adapters;
 
-import static com.google.cloud.bigtable.data.v2.models.Filters.FILTERS;
 import com.google.bigtable.v2.CheckAndMutateRowRequest;
 import com.google.bigtable.v2.CheckAndMutateRowResponse;
 import com.google.bigtable.v2.ReadRowsRequest;
@@ -229,14 +228,9 @@
         }
         conditionalRowMutation.then(mutations);
       }
-<<<<<<< HEAD
-      requestBuilder.setPredicateFilter(
-          Adapters.SCAN_ADAPTER.buildFilter(scan, UNSUPPORTED_READ_HOOKS).toProto());
-=======
       conditionalRowMutation.condition(
-          FILTERS.fromProto(Adapters.SCAN_ADAPTER.buildFilter(scan, UNSUPPORTED_READ_HOOKS))
+         Adapters.SCAN_ADAPTER.buildFilter(scan, UNSUPPORTED_READ_HOOKS)
       );
->>>>>>> 21dbd4ad
 
       return conditionalRowMutation;
     }
