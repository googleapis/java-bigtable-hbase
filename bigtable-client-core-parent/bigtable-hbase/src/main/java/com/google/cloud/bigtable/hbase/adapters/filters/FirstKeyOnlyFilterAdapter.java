/*
 * Copyright 2015 Google Inc. All Rights Reserved.
 *
 * Licensed under the Apache License, Version 2.0 (the "License");
 * you may not use this file except in compliance with the License.
 * You may obtain a copy of the License at
 * 
 *     http://www.apache.org/licenses/LICENSE-2.0
 * 
 * Unless required by applicable law or agreed to in writing, software
 * distributed under the License is distributed on an "AS IS" BASIS,
 * WITHOUT WARRANTIES OR CONDITIONS OF ANY KIND, either express or implied.
 * See the License for the specific language governing permissions and
 * limitations under the License.
 */
package com.google.cloud.bigtable.hbase.adapters.filters;

import static com.google.cloud.bigtable.data.v2.models.Filters.FILTERS;

import com.google.cloud.bigtable.data.v2.models.Filters.Filter;

import org.apache.hadoop.hbase.filter.FirstKeyOnlyFilter;

/**
 * Adapter for FirstKeyOnlyFilter to RowFilter.
 *
 * @author sduskis
 * @version $Id: $Id
 */
public class FirstKeyOnlyFilterAdapter extends TypedFilterAdapterBase<FirstKeyOnlyFilter> {

<<<<<<< HEAD
=======
  private static RowFilter LIMIT_ONE = FILTERS.chain()
      .filter(FILTERS.limit().cellsPerRow(1))
      .filter(FILTERS.value().strip())
      .toProto();

>>>>>>> f84a821f
  /** {@inheritDoc} */
  @Override
  public Filter adapt(FilterAdapterContext context, FirstKeyOnlyFilter filter) {
    return FILTERS.limit().cellsPerRow(1);
  }

  /** {@inheritDoc} */
  @Override
  public FilterSupportStatus isFilterSupported(FilterAdapterContext context,
      FirstKeyOnlyFilter filter) {
    return FilterSupportStatus.SUPPORTED;
  }
}<|MERGE_RESOLUTION|>--- conflicted
+++ resolved
@@ -17,7 +17,7 @@
 
 import static com.google.cloud.bigtable.data.v2.models.Filters.FILTERS;
 
-import com.google.cloud.bigtable.data.v2.models.Filters.Filter;
+import com.google.cloud.bigtable.data.v2.models.Filters;
 
 import org.apache.hadoop.hbase.filter.FirstKeyOnlyFilter;
 
@@ -29,18 +29,15 @@
  */
 public class FirstKeyOnlyFilterAdapter extends TypedFilterAdapterBase<FirstKeyOnlyFilter> {
 
-<<<<<<< HEAD
-=======
-  private static RowFilter LIMIT_ONE = FILTERS.chain()
+
+  private static Filters.Filter LIMIT_ONE = FILTERS.chain()
       .filter(FILTERS.limit().cellsPerRow(1))
-      .filter(FILTERS.value().strip())
-      .toProto();
+      .filter(FILTERS.value().strip());
 
->>>>>>> f84a821f
   /** {@inheritDoc} */
   @Override
-  public Filter adapt(FilterAdapterContext context, FirstKeyOnlyFilter filter) {
-    return FILTERS.limit().cellsPerRow(1);
+  public Filters.Filter adapt(FilterAdapterContext context, FirstKeyOnlyFilter filter) {
+    return LIMIT_ONE;
   }
 
   /** {@inheritDoc} */
