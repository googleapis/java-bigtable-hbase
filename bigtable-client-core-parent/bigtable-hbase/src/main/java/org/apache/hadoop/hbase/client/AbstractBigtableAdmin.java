/*
 * Copyright 2015 Google Inc. All Rights Reserved.
 *
 * Licensed under the Apache License, Version 2.0 (the "License");
 * you may not use this file except in compliance with the License.
 * You may obtain a copy of the License at
 *
 *     http://www.apache.org/licenses/LICENSE-2.0
 *
 * Unless required by applicable law or agreed to in writing, software
 * distributed under the License is distributed on an "AS IS" BASIS,
 * WITHOUT WARRANTIES OR CONDITIONS OF ANY KIND, either express or implied.
 * See the License for the specific language governing permissions and
 * limitations under the License.
 */
package org.apache.hadoop.hbase.client;

import com.google.bigtable.admin.v2.CreateTableFromSnapshotRequest;
import com.google.bigtable.admin.v2.DeleteSnapshotRequest;
import com.google.bigtable.admin.v2.DeleteTableRequest;
import com.google.bigtable.admin.v2.DeleteTableRequest.Builder;
import com.google.bigtable.admin.v2.DropRowRangeRequest;
import com.google.bigtable.admin.v2.GetTableRequest;
import com.google.bigtable.admin.v2.InstanceName;
import com.google.bigtable.admin.v2.ListTablesRequest;
import com.google.bigtable.admin.v2.ListTablesResponse;
import com.google.bigtable.admin.v2.SnapshotTableRequest;
import com.google.bigtable.admin.v2.Table;
import com.google.cloud.bigtable.admin.v2.models.CreateTableRequest;
import com.google.cloud.bigtable.admin.v2.models.ModifyColumnFamiliesRequest;
import com.google.cloud.bigtable.config.BigtableOptions;
import com.google.cloud.bigtable.config.Logger;
import com.google.cloud.bigtable.grpc.BigtableClusterName;
import com.google.cloud.bigtable.grpc.BigtableInstanceName;
import com.google.cloud.bigtable.grpc.BigtableTableAdminClient;
import com.google.cloud.bigtable.hbase.BigtableOptionsFactory;
import com.google.cloud.bigtable.hbase.adapters.admin.TableAdapter;
import com.google.cloud.bigtable.hbase.util.ModifyTableBuilder;
import com.google.common.base.MoreObjects;
import com.google.common.util.concurrent.FutureCallback;
import com.google.common.util.concurrent.Futures;
import com.google.common.util.concurrent.ListenableFuture;
import com.google.common.util.concurrent.SettableFuture;
import com.google.longrunning.Operation;
import com.google.protobuf.ByteString;
import com.google.protobuf.Duration;
import io.grpc.Status;
import org.apache.hadoop.conf.Configuration;
import org.apache.hadoop.hbase.ClusterStatus;
import org.apache.hadoop.hbase.HBaseIOException;
import org.apache.hadoop.hbase.HColumnDescriptor;
import org.apache.hadoop.hbase.HRegionInfo;
import org.apache.hadoop.hbase.HTableDescriptor;
import org.apache.hadoop.hbase.MasterNotRunningException;
import org.apache.hadoop.hbase.NamespaceDescriptor;
import org.apache.hadoop.hbase.ServerName;
import org.apache.hadoop.hbase.TableExistsException;
import org.apache.hadoop.hbase.TableName;
import org.apache.hadoop.hbase.TableNotEnabledException;
import org.apache.hadoop.hbase.TableNotFoundException;
import org.apache.hadoop.hbase.ZooKeeperConnectionException;
import org.apache.hadoop.hbase.ipc.CoprocessorRpcChannel;
import org.apache.hadoop.hbase.protobuf.generated.HBaseProtos.SnapshotDescription;
import org.apache.hadoop.hbase.regionserver.wal.FailedLogCloseException;
import org.apache.hadoop.hbase.snapshot.RestoreSnapshotException;
import org.apache.hadoop.hbase.snapshot.SnapshotCreationException;
import org.apache.hadoop.hbase.util.Bytes;
import org.apache.hadoop.hbase.util.Pair;

import javax.annotation.Nullable;

import static com.google.cloud.bigtable.hbase.adapters.admin.ColumnDescriptorAdapter.buildGarbageCollectionRule;

import java.io.IOException;
import java.util.ArrayList;
import java.util.Collection;
import java.util.Collections;
import java.util.LinkedList;
import java.util.List;
import java.util.Map;
import java.util.Set;
import java.util.concurrent.TimeoutException;
import java.util.regex.Pattern;

/**
 * <p>Abstract AbstractBigtableAdmin class.</p>
 *
 * @author sduskis
 * @version $Id: $Id
 */
@SuppressWarnings("deprecation")
public abstract class AbstractBigtableAdmin implements Admin {

  protected final Logger LOG = new Logger(getClass());

  /**
   * Bigtable doesn't require disabling tables before deletes or schema changes. Some clients do
   * call disable first, and then check for disable before deletes or schema changes. We're keeping
   * track of that state in memory on so that those clients can proceed with the delete/schema
   * change
   */
  private final Set<TableName> disabledTables;

  private final Configuration configuration;
  private final BigtableOptions options;
  protected final CommonConnection connection;
  protected final BigtableTableAdminClient bigtableTableAdminClient;
  protected final InstanceName instanceName;
  protected final BigtableInstanceName bigtableInstanceName;
  private BigtableClusterName bigtableSnapshotClusterName;
  protected final TableAdapter tableAdapter;

  /**
   * <p>
   * Constructor for AbstractBigtableAdmin.
   * </p>
   * @param connection a {@link org.apache.hadoop.hbase.client.AbstractBigtableConnection} object.
   * @throws IOException
   */
  public AbstractBigtableAdmin(CommonConnection connection) throws IOException {
    LOG.debug("Creating BigtableAdmin");
    configuration = connection.getConfiguration();
    options = connection.getOptions();
    this.connection = connection;
    bigtableTableAdminClient = connection.getSession().getTableAdminClient();
    disabledTables = connection.getDisabledTables();
    bigtableInstanceName = options.getInstanceName();
    tableAdapter = new TableAdapter(bigtableInstanceName);
<<<<<<< HEAD
    instanceName = 
=======
    instanceName =
>>>>>>> e9ebdfaa
        InstanceName.of(bigtableInstanceName.getProjectId(), bigtableInstanceName.getInstanceId());

    String clusterId = configuration.get(BigtableOptionsFactory.BIGTABLE_SNAPSHOT_CLUSTER_ID_KEY, null);
    if (clusterId != null) {
      bigtableSnapshotClusterName = bigtableInstanceName.toClusterName(clusterId);
    }
  }

  /** {@inheritDoc} */
  @Override
  public Connection getConnection() {
    return (Connection) connection;
  }

  /** {@inheritDoc} */
  @Override
  public boolean tableExists(TableName tableName) throws IOException {
    for(TableName existingTableName : listTableNames(tableName.getNameAsString())) {
      if (existingTableName.equals(tableName)) {
        return true;
      }
    }
    return false;
  }

  // Used by the Hbase shell but not defined by Admin. Will be removed once the
  // shell is switch to use the methods defined in the interface.
  /**
   * <p>tableExists.</p>
   *
   * @param tableName a {@link java.lang.String} object.
   * @return a boolean.
   * @throws java.io.IOException if any.
   */
  @Deprecated
  public boolean tableExists(String tableName) throws IOException {
    return tableExists(TableName.valueOf(tableName));
  }

  /** {@inheritDoc} */
  @Override
  public HTableDescriptor[] listTables() throws IOException {
    // NOTE: We don't have systables.
    return getTableDescriptors(listTableNames());
  }

  private HTableDescriptor[] getTableDescriptors(TableName[] tableNames) throws IOException {
    HTableDescriptor[] response = new HTableDescriptor[tableNames.length];
    for (int i = 0; i < tableNames.length; i++) {
      response[i] = getTableDescriptor(tableNames[i]);
    }
    return response;
  }

  /** {@inheritDoc} */
  @Override
  public HTableDescriptor[] listTables(Pattern pattern) throws IOException {
    // NOTE: We don't have systables.
    return getTableDescriptors(listTableNames(pattern));
  }

  /** {@inheritDoc} */
  @Override
  public HTableDescriptor[] listTables(final Pattern pattern, final boolean includeSysTables)
      throws IOException {
    return listTables(pattern);
  }

  // Used by the Hbase shell but not defined by Admin. Will be removed once the
  // shell is switch to use the methods defined in the interface.
  /** {@inheritDoc} */
  @Override
  @Deprecated
  public TableName[] listTableNames(String patternStr) throws IOException {
    return listTableNames(Pattern.compile(patternStr));
  }

  /** {@inheritDoc} */
  @Override
  public TableName[] listTableNames(Pattern pattern) throws IOException {
    List<TableName> result = new ArrayList<>();

    for (TableName tableName : listTableNames()) {
      if (pattern.matcher(tableName.getNameAsString()).matches()) {
        result.add(tableName);
      }
    }

    return result.toArray(new TableName[result.size()]);
  }

  /** {@inheritDoc} */
  @Override
  public TableName[] listTableNames(Pattern pattern, boolean includeSysTables) throws IOException {
    return listTableNames(pattern);
  }

  /** {@inheritDoc} */
  @Override
  public TableName[] listTableNames(String regex, boolean includeSysTables) throws IOException {
    return listTableNames(regex);
  }

  /** {@inheritDoc} */
  @Override
  public HTableDescriptor[] listTables(String regex) throws IOException {
    return listTables(Pattern.compile(regex));
  }

  /** {@inheritDoc} */
  @Override
  public HTableDescriptor[] listTables(String regex, boolean includeSysTables) throws IOException {
    return listTables(regex);
  }

  /** {@inheritDoc} */
  @Override
  /**
   * Lists all table names for the cluster provided in the configuration.
   */
  public TableName[] listTableNames() throws IOException {
    return asTableNames(requestTableList().getTablesList());
  }

  /**
   * Request a list of Tables for the cluster.  The {@link Table}s in the response will only
   * contain fully qualified Bigtable table names, and not column family information.
   */
  private ListTablesResponse requestTableList() throws IOException {
    try {
      ListTablesRequest.Builder builder = ListTablesRequest.newBuilder();
      builder.setParent(bigtableInstanceName.toString());
      return bigtableTableAdminClient.listTables(builder.build());
    } catch (Throwable throwable) {
      throw new IOException("Failed to listTables", throwable);
    }
  }

  /**
   * Convert a list of Bigtable {@link Table}s to hbase {@link TableName}.
   */
  private TableName[] asTableNames(List<Table> tablesList) {
    TableName[] result = new TableName[tablesList.size()];
    for (int i = 0; i < tablesList.size(); i++) {
      // This will contain things like project, zone and cluster.
      String bigtableFullTableName = tablesList.get(i).getName();

      // Strip out the Bigtable info.
      String name = bigtableInstanceName.toTableId(bigtableFullTableName);

      result[i] = TableName.valueOf(name);
    }
    return result;
  }

  /** {@inheritDoc} */
  @Override
  public HTableDescriptor getTableDescriptor(TableName tableName) throws IOException {
    if (tableName == null) {
      return null;
    }

    String bigtableTableName = toBigtableName(tableName);
    GetTableRequest request = GetTableRequest.newBuilder().setName(bigtableTableName).build();

    try {
      return tableAdapter.adapt(bigtableTableAdminClient.getTable(request));
    } catch (Throwable throwable) {
      if (Status.fromThrowable(throwable).getCode() == Status.Code.NOT_FOUND) {
        throw new TableNotFoundException(tableName);
      }
      throw new IOException("Failed to getTableDescriptor() on " + tableName, throwable);
    }
  }

  // Used by the Hbase shell but not defined by Admin. Will be removed once the
  // shell is switch to use the methods defined in the interface.
  /**
   * <p>getTableNames.</p>
   *
   * @param regex a {@link java.lang.String} object.
   * @return an array of {@link java.lang.String} objects.
   * @throws java.io.IOException if any.
   */
  @Deprecated
  public String[] getTableNames(String regex) throws IOException {
    HTableDescriptor[] tableDescriptors = listTables(regex);
    String[] tableNames = new String[tableDescriptors.length];
    for (int i = 0; i < tableDescriptors.length; i++) {
      tableNames[i] = tableDescriptors[i].getNameAsString();
    }
    return tableNames;
  }

  /** {@inheritDoc} */
  @Override
  public void createTable(HTableDescriptor desc) throws IOException {
    createTable(desc, null);
  }

  /** {@inheritDoc} */
  @Override
  public void createTable(HTableDescriptor desc, byte[] startKey, byte[] endKey, int numRegions)
      throws IOException {
    createTable(desc, createSplitKeys(startKey, endKey, numRegions));
  }

  public static byte[][] createSplitKeys(byte[] startKey, byte[] endKey, int numRegions) {
    if (numRegions < 3) {
      throw new IllegalArgumentException("Must create at least three regions");
    } else if (Bytes.compareTo(startKey, endKey) >= 0) {
      throw new IllegalArgumentException("Start key must be smaller than end key");
    }
    byte[][] splitKeys;
    if (numRegions == 3) {
      splitKeys = new byte[][]{startKey, endKey};
    } else {
      splitKeys = Bytes.split(startKey, endKey, numRegions - 3);
      if (splitKeys == null || splitKeys.length != numRegions - 1) {
        throw new IllegalArgumentException("Unable to split key range into enough regions");
      }
    }
    return splitKeys;
  }

  /** {@inheritDoc} */
  @Override
  public void createTable(HTableDescriptor desc, byte[][] splitKeys) throws IOException {
    createTable(desc.getTableName(), TableAdapter.adapt(desc, splitKeys));
  }

  /**
   * @param createTableRequest a {@link CreateTableRequest} object to send.
   * @throws java.io.IOException if any.
   */
  protected void createTable(TableName tableName, CreateTableRequest createTableRequest)
      throws IOException {
    try {
      bigtableTableAdminClient.createTable(createTableRequest.toProto(instanceName));
    } catch (Throwable throwable) {
      throw convertToTableExistsException(tableName, throwable);
    }
  }

  /** {@inheritDoc} */
  @Override
  public void createTableAsync(final HTableDescriptor desc, byte[][] splitKeys) throws IOException {
    LOG.warn("Creating the table synchronously");
    createTableAsync(TableAdapter.adapt(desc, splitKeys), desc.getTableName());
  }

  /**
   * @param createTableRequest a {@link CreateTableRequest} object to send.
   * @param tableName a {@link TableName} object for exception identification.
   * @throws java.io.IOException if any.
   */
  protected ListenableFuture<Table> createTableAsync(CreateTableRequest createTableRequest,
      final TableName tableName) throws IOException {
    ListenableFuture<Table> future =
        bigtableTableAdminClient.createTableAsync(createTableRequest.toProto(instanceName));
    final SettableFuture<Table> settableFuture = SettableFuture.create();
    Futures.addCallback(future, new FutureCallback<Table>() {
      @Override public void onSuccess(@Nullable Table result) {
        settableFuture.set(result);
      }

      @Override public void onFailure(Throwable t) {
        settableFuture.setException(convertToTableExistsException(tableName, t));
      }
    });
    return settableFuture;
  }

  public static IOException convertToTableExistsException(TableName tableName, Throwable throwable) {
    if (Status.fromThrowable(throwable).getCode() == Status.Code.ALREADY_EXISTS) {
      return new TableExistsException(tableName);
    } else {
      return new IOException(String.format("Failed to create table '%s'", tableName), throwable);
    }
  }

  /** {@inheritDoc} */
  @Override
  public void deleteTable(TableName tableName) throws IOException {
    Builder deleteBuilder = DeleteTableRequest.newBuilder();
    deleteBuilder.setName(toBigtableName(tableName));
    try {
      bigtableTableAdminClient.deleteTable(deleteBuilder.build());
    } catch (Throwable throwable) {
      throw new IOException(
          String.format(
              "Failed to delete table '%s'",
              tableName.getNameAsString()),
          throwable);
    }
    disabledTables.remove(tableName);
  }

  /** {@inheritDoc} */
  @Override
  public HTableDescriptor[] deleteTables(String regex) throws IOException {
    return deleteTables(Pattern.compile(regex));
  }

  /** {@inheritDoc} */
  @Override
  public HTableDescriptor[] deleteTables(Pattern pattern) throws IOException {
    List<HTableDescriptor> failed = new LinkedList<HTableDescriptor>();
    for (HTableDescriptor table : listTables(pattern)) {
      try {
        deleteTable(table.getTableName());
      } catch (IOException ex) {
        LOG.info("Failed to delete table " + table.getTableName(), ex);
        failed.add(table);
      }
    }
    return failed.toArray(new HTableDescriptor[failed.size()]);
  }

  /** {@inheritDoc} */
  @Override
  public void enableTable(TableName tableName) throws IOException {
    TableName.isLegalFullyQualifiedTableName(tableName.getName());
    if (!tableExists(tableName)) {
      throw new TableNotFoundException(tableName);
    }
    disabledTables.remove(tableName);
    LOG.warn("Table " + tableName + " was enabled in memory only.");
  }

  // Used by the Hbase shell but not defined by Admin. Will be removed once the
  // shell is switch to use the methods defined in the interface.
  /**
   * <p>enableTable.</p>
   *
   * @param tableName a {@link java.lang.String} object.
   * @throws java.io.IOException if any.
   */
  @Deprecated
  public void enableTable(String tableName) throws IOException {
    enableTable(TableName.valueOf(tableName));
  }

  /** {@inheritDoc} */
  @Override
  public HTableDescriptor[] enableTables(String regex) throws IOException {
    HTableDescriptor[] tableDescriptors = listTables(regex);
    for (HTableDescriptor descriptor : tableDescriptors) {
      enableTable(descriptor.getTableName());
    }
    return tableDescriptors;
  }

  /** {@inheritDoc} */
  @Override
  public HTableDescriptor[] enableTables(Pattern pattern) throws IOException {
    HTableDescriptor[] tableDescriptors = listTables(pattern);
    for (HTableDescriptor descriptor : tableDescriptors) {
      enableTable(descriptor.getTableName());
    }
    return tableDescriptors;
  }

  /** {@inheritDoc} */
  @Override
  public void disableTable(TableName tableName) throws IOException {
    TableName.isLegalFullyQualifiedTableName(tableName.getName());
    if (!tableExists(tableName)) {
      throw new TableNotFoundException(tableName);
    }
    if (isTableDisabled(tableName)) {
      throw new TableNotEnabledException(tableName);
    }
    disabledTables.add(tableName);
    LOG.warn("Table " + tableName + " was disabled in memory only.");
  }

  // Used by the Hbase shell but not defined by Admin. Will be removed once the
  // shell is switch to use the methods defined in the interface.
  /**
   * <p>disableTable.</p>
   *
   * @param tableName a {@link java.lang.String} object.
   * @throws java.io.IOException if any.
   */
  @Deprecated
  public void disableTable(String tableName) throws IOException {
    disableTable(TableName.valueOf(tableName));
  }

  /** {@inheritDoc} */
  @Override
  public HTableDescriptor[] disableTables(String regex) throws IOException {
    HTableDescriptor[] tableDescriptors = listTables(regex);
    for (HTableDescriptor descriptor : tableDescriptors) {
      disableTable(descriptor.getTableName());
    }
    return tableDescriptors;
  }

  /** {@inheritDoc} */
  @Override
  public HTableDescriptor[] disableTables(Pattern pattern) throws IOException {
    HTableDescriptor[] tableDescriptors = listTables(pattern);
    for (HTableDescriptor descriptor : tableDescriptors) {
      disableTable(descriptor.getTableName());
    }
    return tableDescriptors;
  }

  /** {@inheritDoc} */
  @Override
  public boolean isTableEnabled(TableName tableName) throws IOException {
    return !isTableDisabled(tableName);
  }

  // Used by the Hbase shell but not defined by Admin. Will be removed once the
  // shell is switch to use the methods defined in the interface.
  /**
   * <p>isTableEnabled.</p>
   *
   * @param tableName a {@link java.lang.String} object.
   * @return a boolean.
   * @throws java.io.IOException if any.
   */
  @Deprecated
  public boolean isTableEnabled(String tableName) throws IOException {
    return isTableEnabled(TableName.valueOf(tableName));
  }

  /** {@inheritDoc} */
  @Override
  public boolean isTableDisabled(TableName tableName) throws IOException {
    return disabledTables.contains(tableName);
  }

  // Used by the Hbase shell but not defined by Admin. Will be removed once the
  // shell is switch to use the methods defined in the interface.
  /**
   * <p>isTableDisabled.</p>
   *
   * @param tableName a {@link java.lang.String} object.
   * @return a boolean.
   * @throws java.io.IOException if any.
   */
  @Deprecated
  public boolean isTableDisabled(String tableName) throws IOException {
    return isTableDisabled(TableName.valueOf(tableName));
  }

  /** {@inheritDoc} */
  @Override
  public boolean isTableAvailable(TableName tableName) throws IOException {
    return tableExists(tableName);
  }

  /** {@inheritDoc} */
  @Override
  public void addColumn(TableName tableName, HColumnDescriptor column) throws IOException {
    ModifyColumnFamiliesRequest modifyReq =
        ModifyColumnFamiliesRequest.of(tableName.getNameAsString());
    modifyReq.addFamily(column.getNameAsString(), buildGarbageCollectionRule(column));

    modifyColumns(modifyReq);
  }

  /** {@inheritDoc} */
  @Override
  public void modifyColumn(TableName tableName, HColumnDescriptor column) throws IOException {
    ModifyColumnFamiliesRequest modifyReq =
        ModifyColumnFamiliesRequest.of(tableName.getNameAsString());
    modifyReq.updateFamily(column.getNameAsString(), buildGarbageCollectionRule(column));

    modifyColumns(modifyReq);
  }

  /** {@inheritDoc} */
  @Override
  public void deleteColumn(TableName tableName, byte[] columnName) throws IOException {
    String name = Bytes.toString(columnName);

    ModifyColumnFamiliesRequest modifyReq =
        ModifyColumnFamiliesRequest.of(tableName.getNameAsString());
    modifyReq.dropFamily(name);

    modifyColumns(modifyReq);
  }

  /** {@inheritDoc} */
  @Override
  public void modifyTable(TableName tableName, HTableDescriptor newDecriptor) throws IOException {
    if (isTableAvailable(tableName)) {
      try {
        ModifyColumnFamiliesRequest modifyColumnRequest =
                ModifyColumnFamiliesRequest.of(tableName.getNameAsString());
        ModifyTableBuilder.buildModifications(newDecriptor, getTableDescriptor(tableName), modifyColumnRequest);
        bigtableTableAdminClient.modifyColumnFamily(modifyColumnRequest.toProto(instanceName));
      } catch (Throwable throwable) {
        throw new IOException(
            String.format("Failed to modify table '%s'", tableName.getNameAsString()), throwable);
      }
    } else {
      throw new TableNotFoundException(tableName);
    }
  }

  /**
   * <p>modifyColumns.</p>
   *
   * @param tableName a {@link TableName} object for error messages.
   * @param columnName a {@link String} object for error messages
   * @param modificationType a {@link String} object for error messages
   * @param modifyColumnRequest a {@link ModifyColumnFamiliesRequest} object to send.
   * @throws java.io.IOException if any.
   */
  protected Void modifyColumns(TableName tableName, String columnName,
      String modificationType, ModifyColumnFamiliesRequest modifyColumnRequest) throws IOException {

    try {
      bigtableTableAdminClient.modifyColumnFamily(modifyColumnRequest.toProto(instanceName));
      return null;
    } catch (Throwable throwable) {
      throw new IOException(
          String.format(
              "Failed to %s column '%s' in table '%s'",
              modificationType,
              columnName,
              tableName.getNameAsString()),
          throwable);
    }
  }

  /**
   * modifyColumns.
   * @param modifyReq a {@link com.google.cloud.bigtable.admin.v2.models.ModifyColumnFamiliesRequest}
   *          object to send.
   * @throws java.io.IOException if any.
   */
  protected Void modifyColumns(ModifyColumnFamiliesRequest modifyReq) throws IOException {
    
    try {
      bigtableTableAdminClient.modifyColumnFamily(modifyReq.toProto(instanceName));
      return null;
    } catch (Throwable throwable) {
      throw new IOException(
          "Failed to while modifying column", throwable);
    }
  }

  // Used by the Hbase shell but not defined by Admin. Will be removed once the
  // shell is switch to use the methods defined in the interface.
  @Deprecated
  public void addColumn(String tableName, HColumnDescriptor column) throws IOException {
    addColumn(TableName.valueOf(tableName), column);
  }

  /**
   * Modify an existing column family on a table.  NOTE: this is needed for backwards compatibility
   * for the hbase shell.
   */
  public void modifyColumns(final String tableName, HColumnDescriptor descriptor)
      throws IOException {
    modifyColumn(TableName.valueOf(tableName), descriptor);
  }

  // Used by the Hbase shell but not defined by Admin. Will be removed once the
  // shell is switch to use the methods defined in the interface.
  /**
   * <p>deleteColumn.</p>
   *
   * @param tableName a {@link java.lang.String} object.
   * @param columnName an array of byte.
   * @throws java.io.IOException if any.
   */
  @Deprecated
  public void deleteColumn(String tableName, byte[] columnName) throws IOException {
    deleteColumn(TableName.valueOf(tableName), columnName);
  }

  // Used by the Hbase shell but not defined by Admin. Will be removed once the
  // shell is switch to use the methods defined in the interface.
  /**
   * <p>deleteColumn.</p>
   *
   * @param tableName a {@link java.lang.String} object.
   * @param columnName a {@link java.lang.String} object.
   * @throws java.io.IOException if any.
   */
  @Deprecated
  public void deleteColumn(final String tableName, final String columnName)
  throws IOException {
    deleteColumn(TableName.valueOf(tableName), Bytes.toBytes(columnName));
  }

  /** {@inheritDoc} */
  @Override
  public ClusterStatus getClusterStatus() throws IOException {
    return new ClusterStatus() {
      @Override
      public Collection<ServerName> getServers() {
        // TODO(sduskis): Point the server name to options.getServerName()
        return Collections.emptyList();
      }
    };
  }

  /** {@inheritDoc} */
  @Override
  public Configuration getConfiguration() {
    return configuration;
  }

  /** {@inheritDoc} */
  @Override
  public List<HRegionInfo> getTableRegions(TableName tableName) throws IOException {
    return connection.getAllRegionInfos(tableName);
  }

  /** {@inheritDoc} */
  @Override
  public void close() throws IOException {
    // no-op
  }

  /** {@inheritDoc} */
  @Override
  public HTableDescriptor[] getTableDescriptorsByTableName(List<TableName> tableNames)
      throws IOException {
    TableName[] tableNameArray = tableNames.toArray(new TableName[tableNames.size()]);
    return getTableDescriptors(tableNameArray);
  }

  /** {@inheritDoc} */
  @Override
  public HTableDescriptor[] getTableDescriptors(List<String> names) throws IOException {
    TableName[] tableNameArray = new TableName[names.size()];
    for(int i=0; i< names.size();i++) {
      tableNameArray[i] = TableName.valueOf(names.get(i));
    }
    return getTableDescriptors(tableNameArray);
  }

  /** {@inheritDoc} */
  @Override
  public String toString() {
    return MoreObjects.toStringHelper(getClass())
        .add("project", options.getProjectId())
        .add("instance", options.getInstanceId())
        .add("adminHost", options.getAdminHost())
        .toString();
  }

  /* Unsupported operations */

  /** {@inheritDoc} */
  @Override
  public int getOperationTimeout() {
    throw new UnsupportedOperationException("getOperationTimeout");  // TODO
  }

  /** {@inheritDoc} */
  @Override
  public void abort(String why, Throwable e) {
    throw new UnsupportedOperationException("abort");  // TODO
  }

  /** {@inheritDoc} */
  @Override
  public boolean isAborted() {
    throw new UnsupportedOperationException("isAborted");  // TODO
  }

  /** {@inheritDoc} */
  @Override
  public void truncateTable(TableName tableName, boolean preserveSplits) throws IOException {
    if (!preserveSplits) {
      LOG.info("truncate will preserveSplits. The passed in variable is ignored.");
    }
    issueBulkDelete(tableName, DropRowRangeRequest.newBuilder().setDeleteAllDataFromTable(true));
    disabledTables.remove(tableName);
  }

  /**
   * <p>deleteRowRangeByPrefix.</p>
   *
   * @param tableName a {@link org.apache.hadoop.hbase.TableName} object.
   * @param prefix an array of byte.
   * @throws java.io.IOException if any.
   */
  public void deleteRowRangeByPrefix(TableName tableName, byte[] prefix) throws IOException {
    issueBulkDelete(
        tableName,
        DropRowRangeRequest.newBuilder()
            .setDeleteAllDataFromTable(false)
            .setRowKeyPrefix(ByteString.copyFrom(prefix)));
  }

  private void issueBulkDelete(TableName tableName, DropRowRangeRequest.Builder deleteRequest)
      throws IOException {
    try {
      bigtableTableAdminClient
          .dropRowRange(deleteRequest.setName(toBigtableName(tableName)).build());
    } catch (Throwable throwable) {
      throw new IOException(
          String.format("Failed to truncate table '%s'", tableName.getNameAsString()), throwable);
    }
  }

  /**
   * <p>toBigtableName.</p>
   *
   * @param tableName a {@link org.apache.hadoop.hbase.TableName} object.
   * @return a {@link java.lang.String} object.
   */
  protected String toBigtableName(TableName tableName) {
    return bigtableInstanceName.toTableNameStr(tableName.getNameAsString());
  }

  /** {@inheritDoc} */
  @Override
  public boolean isTableAvailable(TableName tableName, byte[][] splitKeys) throws IOException {
    return tableExists(tableName);
  }

  /**
   * {@inheritDoc}
   *
   * HBase column operations are not synchronous, since they're not as fast as Bigtable.  Bigtable
   * does not have async operations, so always return (0, 0).  This is needed for some shell
   * operations.
   */
  @Override
  public Pair<Integer, Integer> getAlterStatus(TableName tableName) throws IOException {
    return new Pair<>(0, 0);
  }

  /** {@inheritDoc} */
  @Override
  public Pair<Integer, Integer> getAlterStatus(byte[] tableName) throws IOException {
    return getAlterStatus(TableName.valueOf(tableName));
  }

  /**
   * <p>getAlterStatus.</p>
   *
   * @param tableName a {@link java.lang.String} object.
   * @return a {@link org.apache.hadoop.hbase.util.Pair} object.
   * @throws java.io.IOException if any.
   */
  public Pair<Integer, Integer> getAlterStatus(String tableName) throws IOException {
    return getAlterStatus(TableName.valueOf(tableName));
  }

  // ------------ SNAPSHOT methods begin

  /** {@inheritDoc} */
  @Override
  public void snapshot(String snapshotName, TableName tableName)
      throws IOException, SnapshotCreationException, IllegalArgumentException {

    Operation operation = snapshotTable(snapshotName, tableName);
    try {
      connection.getSession().getInstanceAdminClient().waitForOperation(operation);
    } catch (TimeoutException e) {
      throw new IOException("Timed out waiting for snapshot creation to finish", e);
    }
  }

  /**
   * Creates a snapshot from an existing table.  NOTE: Cloud Bigtable has a cleanup policy
   *
   * @param snapshotName
   * @param tableName
   * @return
   * @throws IOException
   */
  protected Operation snapshotTable(String snapshotName, TableName tableName)
      throws IOException {

    SnapshotTableRequest.Builder requestBuilder = SnapshotTableRequest.newBuilder()
        .setCluster(getSnapshotClusterName().toString())
        .setSnapshotId(snapshotName)
        .setName(options.getInstanceName().toTableNameStr(tableName.getNameAsString()));

    int ttlSecs = configuration.getInt(BigtableOptionsFactory.BIGTABLE_SNAPSHOT_DEFAULT_TTL_SECS_KEY, -1);
    if (ttlSecs > 0) {
      requestBuilder.setTtl(
          Duration.newBuilder().setSeconds(ttlSecs).build()
      );
    }

    ListenableFuture<Operation> future = bigtableTableAdminClient
        .snapshotTableAsync(requestBuilder.build());

    return Futures.getChecked(future, IOException.class);
  }

  /** This is needed for the hbase shell */
  public void snapshot(byte[] snapshotName, byte[] tableName)
      throws IOException, SnapshotCreationException, IllegalArgumentException {
    snapshot(snapshotName, TableName.valueOf(tableName));
  }

  /** {@inheritDoc} */
  @Override
  public void snapshot(byte[] snapshotName, TableName tableName)
      throws IOException, SnapshotCreationException, IllegalArgumentException {
    snapshot(Bytes.toString(snapshotName), tableName);
  }

  /** This is needed for the hbase shell */
  public void cloneSnapshot(byte[] snapshotName, byte[] tableName)
      throws IOException, TableExistsException, RestoreSnapshotException {
    cloneSnapshot(snapshotName, TableName.valueOf(tableName));
  }

  /** {@inheritDoc} */
  @Override
  public void cloneSnapshot(byte[] snapshotName, TableName tableName)
      throws IOException, TableExistsException, RestoreSnapshotException {
    cloneSnapshot(Bytes.toString(snapshotName), tableName);
  }

  /** {@inheritDoc} */
  @Override
  public void cloneSnapshot(String snapshotName, TableName tableName)
      throws IOException, TableExistsException, RestoreSnapshotException {
    CreateTableFromSnapshotRequest request = CreateTableFromSnapshotRequest.newBuilder()
        .setParent(options.getInstanceName().toString())
        .setTableId(tableName.getNameAsString())
        .setSourceSnapshot(getClusterName().toSnapshotName(snapshotName))
        .build();
    Operation operation = Futures
        .getChecked(bigtableTableAdminClient.createTableFromSnapshotAsync(request),
            IOException.class);

    try {
      connection.getSession().getInstanceAdminClient().
          waitForOperation(operation);
    } catch (TimeoutException e) {
      throw new IOException("Timed out waiting for cloneSnapshot operation to finish", e);
    }
  }

  protected BigtableClusterName getClusterName() throws IOException {
    return connection.getSession().getClusterName();
  }

  protected BigtableClusterName getSnapshotClusterName() throws IOException {
    if (bigtableSnapshotClusterName == null) {
      try {
        bigtableSnapshotClusterName = getClusterName();
      } catch (IllegalStateException e) {
        throw new IllegalStateException(
            "Failed to determine which cluster to use for snapshots, please configure it using "
                + BigtableOptionsFactory.BIGTABLE_SNAPSHOT_CLUSTER_ID_KEY);
      }
    }
    return bigtableSnapshotClusterName;
  }

  /** {@inheritDoc} */
  @Override
  public void deleteSnapshot(byte[] snapshotName) throws IOException {
    deleteSnapshot(Bytes.toString(snapshotName));
  }

  /** {@inheritDoc} */
  @Override
  public void deleteSnapshot(String snapshotName) throws IOException {
    String btSnapshotName = getClusterName().toSnapshotName(snapshotName);
    DeleteSnapshotRequest request = DeleteSnapshotRequest.newBuilder()
        .setName(btSnapshotName)
        .build();

    Futures.getUnchecked(bigtableTableAdminClient.deleteSnapshotAsync(request));
  }

  /**
   * {@inheritDoc}
   *
   * The snapshots will be deleted serially and the first failure will prevent the deletion of the
   * remaining snapshots.
   */
  @Override
  public void deleteSnapshots(String regex) throws IOException {
    deleteSnapshots(Pattern.compile(regex));
  }

  /**
   * {@inheritDoc}
   *
   * The snapshots will be deleted serially and the first failure will prevent the deletion of the
   * remaining snapshots.
   */
  @Override
  public void deleteSnapshots(Pattern pattern) throws IOException {
    for (SnapshotDescription snapshotDescription : listSnapshots(pattern)) {
      deleteSnapshot(snapshotDescription.getName());
    }
  }

  /** {@inheritDoc} */
  @Override
  public void deleteTableSnapshots(String tableNameRegex, String snapshotNameRegex) throws IOException {
    deleteTableSnapshots(Pattern.compile(tableNameRegex), Pattern.compile(snapshotNameRegex));
  }

  /**
   * {@inheritDoc}
   *
   * The snapshots will be deleted serially and the first failure will prevent the deletion of the
   * remaining snapshots.
   */
  @Override
  public void deleteTableSnapshots(Pattern tableNamePattern, Pattern snapshotNamePattern) throws IOException {
    for (SnapshotDescription snapshotDescription : listTableSnapshots(tableNamePattern, snapshotNamePattern)) {
      deleteSnapshot(snapshotDescription.getName());
    }
  }

  // ------------- Unsupported snapshot methods.
  /** {@inheritDoc} */
  @Override
  public void restoreSnapshot(byte[] snapshotName) throws IOException, RestoreSnapshotException {
    throw new UnsupportedOperationException("restoreSnapshot");  // TODO
  }

  /** {@inheritDoc} */
  @Override
  public void restoreSnapshot(String snapshotName) throws IOException, RestoreSnapshotException {
    throw new UnsupportedOperationException("restoreSnapshot");  // TODO
  }

  /** {@inheritDoc} */
  @Override
  public void restoreSnapshot(byte[] snapshotName, boolean takeFailSafeSnapshot)
      throws IOException, RestoreSnapshotException {
    throw new UnsupportedOperationException("restoreSnapshot");  // TODO
  }

  /** {@inheritDoc} */
  @Override
  public void restoreSnapshot(String snapshotName, boolean takeFailSafeSnapshot)
      throws IOException, RestoreSnapshotException {
    throw new UnsupportedOperationException("restoreSnapshot");  // TODO
  }

  // ------------- Snapshot method end

  /** {@inheritDoc} */
  @Override
  public void closeRegion(String regionname, String serverName) throws IOException {
    throw new UnsupportedOperationException("closeRegion");  // TODO
  }

  /** {@inheritDoc} */
  @Override
  public void closeRegion(byte[] regionname, String serverName) throws IOException {
    throw new UnsupportedOperationException("closeRegion");  // TODO
  }

  /** {@inheritDoc} */
  @Override
  public boolean closeRegionWithEncodedRegionName(String encodedRegionName, String serverName)
      throws IOException {
    throw new UnsupportedOperationException("closeRegionWithEncodedRegionName");  // TODO
  }

  /** {@inheritDoc} */
  @Override
  public void closeRegion(ServerName sn, HRegionInfo hri) throws IOException {
    throw new UnsupportedOperationException("closeRegion");  // TODO
  }

  /** {@inheritDoc} */
  @Override
  public List<HRegionInfo> getOnlineRegions(ServerName sn) throws IOException {
    throw new UnsupportedOperationException("getOnlineRegions");  // TODO
  }

  /** {@inheritDoc} */
  @Override
  public void flush(TableName tableName) throws IOException {
    throw new UnsupportedOperationException("flush");  // TODO
  }

  /** {@inheritDoc} */
  @Override
  public void flushRegion(byte[] bytes) throws IOException {
    LOG.info("flushRegion is a no-op");
  }

  /** {@inheritDoc} */
  @Override
  public void compact(TableName tableName) throws IOException {
    LOG.info("compact is a no-op");
  }

  /** {@inheritDoc} */
  @Override
  public void compactRegion(byte[] bytes) throws IOException {
    LOG.info("compactRegion is a no-op");
  }

  /** {@inheritDoc} */
  @Override
  public void compact(TableName tableName, byte[] bytes) throws IOException {
    LOG.info("compact is a no-op");
  }

  /** {@inheritDoc} */
  @Override
  public void compactRegion(byte[] bytes, byte[] bytes2) throws IOException {
    LOG.info("compactRegion is a no-op");
  }

  /** {@inheritDoc} */
  @Override
  public void majorCompact(TableName tableName) throws IOException {
    LOG.info("majorCompact is a no-op");
  }

  /** {@inheritDoc} */
  @Override
  public void majorCompactRegion(byte[] bytes) throws IOException {
    LOG.info("majorCompactRegion is a no-op");
  }

  /** {@inheritDoc} */
  @Override
  public void majorCompact(TableName tableName, byte[] bytes) throws IOException {
    LOG.info("majorCompact is a no-op");
  }

  /** {@inheritDoc} */
  @Override
  public void majorCompactRegion(byte[] bytes, byte[] bytes2) throws IOException {
    LOG.info("majorCompactRegion is a no-op");
  }

  /** {@inheritDoc} */
  @Override
  public void compactRegionServer(ServerName serverName, boolean b) throws IOException {
    LOG.info("compactRegionServer is a no-op");
  }

  /** {@inheritDoc} */
  @Override
  public void move(byte[] encodedRegionName, byte[] destServerName)
      throws HBaseIOException, MasterNotRunningException, ZooKeeperConnectionException {
    LOG.info("move is a no-op");
  }

  /** {@inheritDoc} */
  @Override
  public void assign(byte[] regionName)
      throws MasterNotRunningException, ZooKeeperConnectionException, IOException {
    LOG.info("assign is a no-op");
  }

  /** {@inheritDoc} */
  @Override
  public void unassign(byte[] regionName, boolean force)
      throws MasterNotRunningException, ZooKeeperConnectionException, IOException {
    LOG.info("unassign is a no-op");
  }

  /** {@inheritDoc} */
  @Override
  public void offline(byte[] regionName) throws IOException {
    throw new UnsupportedOperationException("offline");  // TODO
  }

  /** {@inheritDoc} */
  @Override
  public boolean setBalancerRunning(boolean on, boolean synchronous)
      throws MasterNotRunningException, ZooKeeperConnectionException {
    throw new UnsupportedOperationException("setBalancerRunning");  // TODO
  }

  /** {@inheritDoc} */
  @Override
  public boolean balancer()
      throws MasterNotRunningException, ZooKeeperConnectionException {
    throw new UnsupportedOperationException("balancer");  // TODO
  }

  /** {@inheritDoc} */
  @Override
  public boolean enableCatalogJanitor(boolean enable)
      throws MasterNotRunningException {
    throw new UnsupportedOperationException("enableCatalogJanitor");  // TODO
  }

  /** {@inheritDoc} */
  @Override
  public int runCatalogScan() throws MasterNotRunningException {
    throw new UnsupportedOperationException("runCatalogScan");  // TODO
  }

  /** {@inheritDoc} */
  @Override
  public boolean isCatalogJanitorEnabled() throws MasterNotRunningException {
    throw new UnsupportedOperationException("isCatalogJanitorEnabled");  // TODO
  }

  /** {@inheritDoc} */
  @Override
  public void mergeRegions(byte[] encodedNameOfRegionA, byte[] encodedNameOfRegionB,
      boolean forcible) throws IOException {
    LOG.info("mergeRegions is a no-op");
  }

  /** {@inheritDoc} */
  @Override
  public void split(TableName tableName) throws IOException {
    LOG.info("split is a no-op");
  }

  /** {@inheritDoc} */
  @Override
  public void splitRegion(byte[] bytes) throws IOException {
    LOG.info("splitRegion is a no-op");
  }

  /** {@inheritDoc} */
  @Override
  public void split(TableName tableName, byte[] bytes) throws IOException {
    LOG.info("split is a no-op");
  }

  /** {@inheritDoc} */
  @Override
  public void splitRegion(byte[] bytes, byte[] bytes2) throws IOException {
    LOG.info("split is a no-op");
  }

  /** {@inheritDoc} */
  @Override
  public void shutdown() throws IOException {
    throw new UnsupportedOperationException("shutdown");  // TODO
  }

  /** {@inheritDoc} */
  @Override
  public void stopMaster() throws IOException {
    throw new UnsupportedOperationException("stopMaster");  // TODO
  }

  /** {@inheritDoc} */
  @Override
  public void stopRegionServer(String hostnamePort) throws IOException {
    throw new UnsupportedOperationException("stopRegionServer");  // TODO
  }

  /** {@inheritDoc} */
  @Override
  public void createNamespace(NamespaceDescriptor descriptor) throws IOException {
    if (provideWarningsForNamespaces()) {
      LOG.warn("createNamespace is a no-op");
    } else {
      throw new UnsupportedOperationException("createNamespace"); // TODO
    }
  }

  /** {@inheritDoc} */
  @Override
  public void modifyNamespace(NamespaceDescriptor descriptor) throws IOException {
    if (provideWarningsForNamespaces()) {
      LOG.warn("modifyNamespace is a no-op");
    } else {
      throw new UnsupportedOperationException("modifyNamespace");  // TODO
    }
  }

  /** {@inheritDoc} */
  @Override
  public void deleteNamespace(String name) throws IOException {
    if (provideWarningsForNamespaces()) {
      LOG.warn("deleteNamespace is a no-op");
    } else {
      throw new UnsupportedOperationException("deleteNamespace");  // TODO
    }
  }

  /** {@inheritDoc} */
  @Override
  public NamespaceDescriptor getNamespaceDescriptor(String name) throws IOException {
    if (provideWarningsForNamespaces()) {
      LOG.warn("getNamespaceDescriptor is a no-op");
      return null;
    } else {
      throw new UnsupportedOperationException("getNamespaceDescriptor");  // TODO
    }
  }

  /** {@inheritDoc} */
  @Override
  public NamespaceDescriptor[] listNamespaceDescriptors() throws IOException {
    if (provideWarningsForNamespaces()) {
      LOG.warn("listNamespaceDescriptors is a no-op");
      return new NamespaceDescriptor[0];
    } else {
      throw new UnsupportedOperationException("listNamespaceDescriptors");  // TODO
    }
  }

  /** {@inheritDoc} */
  @Override
  public HTableDescriptor[] listTableDescriptorsByNamespace(String name) throws IOException {
    if (provideWarningsForNamespaces()) {
      LOG.warn("listTableDescriptorsByNamespace is a no-op");
      return new HTableDescriptor[0];
    } else {
      throw new UnsupportedOperationException("listTableDescriptorsByNamespace");  // TODO
    }
  }

  /** {@inheritDoc} */
  @Override
  public TableName[] listTableNamesByNamespace(String name) throws IOException {
    if (provideWarningsForNamespaces()) {
      LOG.warn("listTableNamesByNamespace is a no-op");
      return new TableName[0];
    } else {
      throw new UnsupportedOperationException("listTableNamesByNamespace");  // TODO
    }
  }

  private boolean provideWarningsForNamespaces() {
    return configuration.getBoolean(BigtableOptionsFactory.BIGTABLE_NAMESPACE_WARNING_KEY, false);
  }

  /** {@inheritDoc} */
  @Override
  public String[] getMasterCoprocessors() {
    throw new UnsupportedOperationException("getMasterCoprocessors");  // TODO
  }

  /** {@inheritDoc} */
  @Override
  public void execProcedure(String signature, String instance, Map<String, String> props)
      throws IOException {
    throw new UnsupportedOperationException("execProcedure");  // TODO
  }

  /** {@inheritDoc} */
  @Override
  public byte[] execProcedureWithRet(String signature, String instance, Map<String, String> props)
      throws IOException {
    throw new UnsupportedOperationException("execProcedureWithRet");  // TODO
  }

  /** {@inheritDoc} */
  @Override
  public boolean isProcedureFinished(String signature, String instance, Map<String, String> props)
      throws IOException {
    throw new UnsupportedOperationException("isProcedureFinished");  // TODO
  }

  /** {@inheritDoc} */
  @Override
  public CoprocessorRpcChannel coprocessorService() {
    throw new UnsupportedOperationException("coprocessorService");  // TODO
  }

  /** {@inheritDoc} */
  @Override
  public CoprocessorRpcChannel coprocessorService(ServerName serverName) {
    throw new UnsupportedOperationException("coprocessorService");  // TODO
  }

  /** {@inheritDoc} */
  @Override
  public void updateConfiguration(ServerName serverName) throws IOException {
    throw new UnsupportedOperationException("updateConfiguration");  // TODO
  }

  /** {@inheritDoc} */
  @Override
  public void updateConfiguration() throws IOException {
    throw new UnsupportedOperationException("updateConfiguration");  // TODO
  }

  /** {@inheritDoc} */
  @Override
  public int getMasterInfoPort() throws IOException {
    throw new UnsupportedOperationException("getMasterInfoPort");  // TODO
  }

  /** {@inheritDoc} */
  @Override
  public void rollWALWriter(ServerName serverName) throws IOException, FailedLogCloseException {
    throw new UnsupportedOperationException("rollWALWriter");  // TODO
  }

}<|MERGE_RESOLUTION|>--- conflicted
+++ resolved
@@ -15,13 +15,15 @@
  */
 package org.apache.hadoop.hbase.client;
 
+import static com.google.cloud.bigtable.hbase.adapters.admin.ColumnDescriptorAdapter.buildGarbageCollectionRule;
+import static com.google.cloud.bigtable.hbase.util.ModifyTableBuilder.buildModifications;
+
 import com.google.bigtable.admin.v2.CreateTableFromSnapshotRequest;
 import com.google.bigtable.admin.v2.DeleteSnapshotRequest;
 import com.google.bigtable.admin.v2.DeleteTableRequest;
 import com.google.bigtable.admin.v2.DeleteTableRequest.Builder;
 import com.google.bigtable.admin.v2.DropRowRangeRequest;
 import com.google.bigtable.admin.v2.GetTableRequest;
-import com.google.bigtable.admin.v2.InstanceName;
 import com.google.bigtable.admin.v2.ListTablesRequest;
 import com.google.bigtable.admin.v2.ListTablesResponse;
 import com.google.bigtable.admin.v2.SnapshotTableRequest;
@@ -35,7 +37,6 @@
 import com.google.cloud.bigtable.grpc.BigtableTableAdminClient;
 import com.google.cloud.bigtable.hbase.BigtableOptionsFactory;
 import com.google.cloud.bigtable.hbase.adapters.admin.TableAdapter;
-import com.google.cloud.bigtable.hbase.util.ModifyTableBuilder;
 import com.google.common.base.MoreObjects;
 import com.google.common.util.concurrent.FutureCallback;
 import com.google.common.util.concurrent.Futures;
@@ -68,9 +69,6 @@
 import org.apache.hadoop.hbase.util.Pair;
 
 import javax.annotation.Nullable;
-
-import static com.google.cloud.bigtable.hbase.adapters.admin.ColumnDescriptorAdapter.buildGarbageCollectionRule;
-
 import java.io.IOException;
 import java.util.ArrayList;
 import java.util.Collection;
@@ -105,7 +103,6 @@
   private final BigtableOptions options;
   protected final CommonConnection connection;
   protected final BigtableTableAdminClient bigtableTableAdminClient;
-  protected final InstanceName instanceName;
   protected final BigtableInstanceName bigtableInstanceName;
   private BigtableClusterName bigtableSnapshotClusterName;
   protected final TableAdapter tableAdapter;
@@ -114,7 +111,7 @@
    * <p>
    * Constructor for AbstractBigtableAdmin.
    * </p>
-   * @param connection a {@link org.apache.hadoop.hbase.client.AbstractBigtableConnection} object.
+   * @param connection a {@link CommonConnection} object.
    * @throws IOException
    */
   public AbstractBigtableAdmin(CommonConnection connection) throws IOException {
@@ -126,12 +123,6 @@
     disabledTables = connection.getDisabledTables();
     bigtableInstanceName = options.getInstanceName();
     tableAdapter = new TableAdapter(bigtableInstanceName);
-<<<<<<< HEAD
-    instanceName = 
-=======
-    instanceName =
->>>>>>> e9ebdfaa
-        InstanceName.of(bigtableInstanceName.getProjectId(), bigtableInstanceName.getInstanceId());
 
     String clusterId = configuration.get(BigtableOptionsFactory.BIGTABLE_SNAPSHOT_CLUSTER_ID_KEY, null);
     if (clusterId != null) {
@@ -148,12 +139,18 @@
   /** {@inheritDoc} */
   @Override
   public boolean tableExists(TableName tableName) throws IOException {
-    for(TableName existingTableName : listTableNames(tableName.getNameAsString())) {
-      if (existingTableName.equals(tableName)) {
-        return true;
-      }
-    }
-    return false;
+    GetTableRequest request = GetTableRequest.newBuilder()
+        .setName(options.getInstanceName().toTableNameStr(tableName.getNameAsString()))
+        .setView(Table.View.NAME_ONLY)
+        .build();
+    try {
+      return bigtableTableAdminClient.getTable(request) != null;
+    } catch (Throwable t) {
+        if (Status.fromThrowable(t).getCode() == Status.Code.NOT_FOUND) {
+          return false;
+        }
+        throw new IOException("Failure while checking if a table exists", t);
+    }
   }
 
   // Used by the Hbase shell but not defined by Admin. Will be removed once the
@@ -363,13 +360,14 @@
   }
 
   /**
-   * @param createTableRequest a {@link CreateTableRequest} object to send.
+   * @param request a {@link CreateTableRequest} object to send.
    * @throws java.io.IOException if any.
    */
-  protected void createTable(TableName tableName, CreateTableRequest createTableRequest)
+  protected void createTable(TableName tableName, CreateTableRequest request)
       throws IOException {
     try {
-      bigtableTableAdminClient.createTable(createTableRequest.toProto(instanceName));
+      bigtableTableAdminClient.createTable(
+              request.toProto(bigtableInstanceName.toAdminInstanceName()));
     } catch (Throwable throwable) {
       throw convertToTableExistsException(tableName, throwable);
     }
@@ -379,18 +377,19 @@
   @Override
   public void createTableAsync(final HTableDescriptor desc, byte[][] splitKeys) throws IOException {
     LOG.warn("Creating the table synchronously");
-    createTableAsync(TableAdapter.adapt(desc, splitKeys), desc.getTableName());
-  }
-
-  /**
-   * @param createTableRequest a {@link CreateTableRequest} object to send.
+    createTableAsync(desc.getTableName(), TableAdapter.adapt(desc, splitKeys));
+  }
+
+  /**
+   * @param request a {@link CreateTableRequest} object to send.
    * @param tableName a {@link TableName} object for exception identification.
    * @throws java.io.IOException if any.
    */
-  protected ListenableFuture<Table> createTableAsync(CreateTableRequest createTableRequest,
-      final TableName tableName) throws IOException {
+  protected ListenableFuture<Table> createTableAsync(final TableName tableName,
+      CreateTableRequest request) throws IOException {
     ListenableFuture<Table> future =
-        bigtableTableAdminClient.createTableAsync(createTableRequest.toProto(instanceName));
+        bigtableTableAdminClient.createTableAsync(
+                request.toProto(bigtableInstanceName.toAdminInstanceName()));
     final SettableFuture<Table> settableFuture = SettableFuture.create();
     Futures.addCallback(future, new FutureCallback<Table>() {
       @Override public void onSuccess(@Nullable Table result) {
@@ -590,33 +589,31 @@
   /** {@inheritDoc} */
   @Override
   public void addColumn(TableName tableName, HColumnDescriptor column) throws IOException {
-    ModifyColumnFamiliesRequest modifyReq =
+    ModifyColumnFamiliesRequest request =
         ModifyColumnFamiliesRequest.of(tableName.getNameAsString());
-    modifyReq.addFamily(column.getNameAsString(), buildGarbageCollectionRule(column));
-
-    modifyColumns(modifyReq);
+    request.addFamily(column.getNameAsString(), buildGarbageCollectionRule(column));
+
+    modifyColumns(request);
   }
 
   /** {@inheritDoc} */
   @Override
   public void modifyColumn(TableName tableName, HColumnDescriptor column) throws IOException {
-    ModifyColumnFamiliesRequest modifyReq =
+    ModifyColumnFamiliesRequest request =
         ModifyColumnFamiliesRequest.of(tableName.getNameAsString());
-    modifyReq.updateFamily(column.getNameAsString(), buildGarbageCollectionRule(column));
-
-    modifyColumns(modifyReq);
+    request.updateFamily(column.getNameAsString(), buildGarbageCollectionRule(column));
+
+    modifyColumns(request);
   }
 
   /** {@inheritDoc} */
   @Override
   public void deleteColumn(TableName tableName, byte[] columnName) throws IOException {
-    String name = Bytes.toString(columnName);
-
-    ModifyColumnFamiliesRequest modifyReq =
+    ModifyColumnFamiliesRequest request =
         ModifyColumnFamiliesRequest.of(tableName.getNameAsString());
-    modifyReq.dropFamily(name);
-
-    modifyColumns(modifyReq);
+    request.dropFamily(Bytes.toString(columnName));
+
+    modifyColumns(request);
   }
 
   /** {@inheritDoc} */
@@ -624,10 +621,11 @@
   public void modifyTable(TableName tableName, HTableDescriptor newDecriptor) throws IOException {
     if (isTableAvailable(tableName)) {
       try {
-        ModifyColumnFamiliesRequest modifyColumnRequest =
+        ModifyColumnFamiliesRequest request =
                 ModifyColumnFamiliesRequest.of(tableName.getNameAsString());
-        ModifyTableBuilder.buildModifications(newDecriptor, getTableDescriptor(tableName), modifyColumnRequest);
-        bigtableTableAdminClient.modifyColumnFamily(modifyColumnRequest.toProto(instanceName));
+        buildModifications(newDecriptor, getTableDescriptor(tableName), request);
+        bigtableTableAdminClient.modifyColumnFamily(
+                request.toProto(bigtableInstanceName.toAdminInstanceName()));
       } catch (Throwable throwable) {
         throw new IOException(
             String.format("Failed to modify table '%s'", tableName.getNameAsString()), throwable);
@@ -638,41 +636,15 @@
   }
 
   /**
-   * <p>modifyColumns.</p>
-   *
-   * @param tableName a {@link TableName} object for error messages.
-   * @param columnName a {@link String} object for error messages
-   * @param modificationType a {@link String} object for error messages
-   * @param modifyColumnRequest a {@link ModifyColumnFamiliesRequest} object to send.
+   * modifyColumns.
+   *
+   * @param request a {@link ModifyColumnFamiliesRequest} object to send.
    * @throws java.io.IOException if any.
    */
-  protected Void modifyColumns(TableName tableName, String columnName,
-      String modificationType, ModifyColumnFamiliesRequest modifyColumnRequest) throws IOException {
-
+  protected Void modifyColumns(ModifyColumnFamiliesRequest request) throws IOException {
     try {
-      bigtableTableAdminClient.modifyColumnFamily(modifyColumnRequest.toProto(instanceName));
-      return null;
-    } catch (Throwable throwable) {
-      throw new IOException(
-          String.format(
-              "Failed to %s column '%s' in table '%s'",
-              modificationType,
-              columnName,
-              tableName.getNameAsString()),
-          throwable);
-    }
-  }
-
-  /**
-   * modifyColumns.
-   * @param modifyReq a {@link com.google.cloud.bigtable.admin.v2.models.ModifyColumnFamiliesRequest}
-   *          object to send.
-   * @throws java.io.IOException if any.
-   */
-  protected Void modifyColumns(ModifyColumnFamiliesRequest modifyReq) throws IOException {
-    
-    try {
-      bigtableTableAdminClient.modifyColumnFamily(modifyReq.toProto(instanceName));
+      bigtableTableAdminClient.modifyColumnFamily(
+              request.toProto(bigtableInstanceName.toAdminInstanceName()));
       return null;
     } catch (Throwable throwable) {
       throw new IOException(
