--- conflicted
+++ resolved
@@ -17,7 +17,6 @@
 
 import java.io.IOException;
 
-import com.google.cloud.bigtable.data.v2.models.Filters;
 import org.apache.hadoop.hbase.client.Scan;
 import org.apache.hadoop.hbase.filter.KeyOnlyFilter;
 import org.junit.Assert;
@@ -27,8 +26,6 @@
 
 import com.google.bigtable.v2.RowFilter.Chain;
 import com.google.cloud.bigtable.data.v2.models.Filters;
-
-import static com.google.cloud.bigtable.data.v2.models.Filters.FILTERS;
 
 @RunWith(JUnit4.class)
 public class TestKeyOnlyFilterAdapter {
@@ -40,21 +37,17 @@
   @Test
   public void stripValuesIsApplied() throws IOException {
     KeyOnlyFilter filter = new KeyOnlyFilter();
-<<<<<<< HEAD
     Filters.Filter expectedFilter = filterAdapter.adapt(emptyScanContext, filter);
     Chain chain = expectedFilter.toProto().getChain();
     Assert.assertTrue(
         chain.getFilters(0).getStripValueTransformer()
             || chain.getFilters(1).getStripValueTransformer());
-=======
-    RowFilter rowFilter = filterAdapter.adapt(emptyScanContext, filter);
+    Filters.Filter filters = filterAdapter.adapt(emptyScanContext, filter);
     Filters f = Filters.FILTERS;
-    Assert.assertEquals(rowFilter,
+    Assert.assertEquals(filters.toProto(),
         f.chain()
             .filter(f.limit().cellsPerColumn(1))
-            .filter(f.value().strip())
-            .toProto());
->>>>>>> f84a821f
+            .filter(f.value().strip()).toProto());
   }
 
   @Test
