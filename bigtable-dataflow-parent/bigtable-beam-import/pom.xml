<?xml version="1.0" encoding="UTF-8"?>
<!--
Copyright 2017 Google LLC

Licensed under the Apache License, Version 2.0 (the "License");
you may not use this file except in compliance with the License.
You may obtain a copy of the License at

    http://www.apache.org/licenses/LICENSE-2.0

Unless required by applicable law or agreed to in writing, software
distributed under the License is distributed on an "AS IS" BASIS,
WITHOUT WARRANTIES OR CONDITIONS OF ANY KIND, either express or implied.
See the License for the specific language governing permissions and
limitations under the License.
-->
<project xmlns="http://maven.apache.org/POM/4.0.0" xmlns:xsi="http://www.w3.org/2001/XMLSchema-instance" xsi:schemaLocation="http://maven.apache.org/POM/4.0.0 http://maven.apache.org/xsd/maven-4.0.0.xsd">
  <parent>
    <groupId>com.google.cloud.bigtable</groupId>
    <artifactId>bigtable-dataflow-parent</artifactId>
    <version>2.0.0-beta3-SNAPSHOT</version> <!-- {x-version-update:bigtable-client-parent:current} -->
  </parent>
  <modelVersion>4.0.0</modelVersion>

  <artifactId>bigtable-beam-import</artifactId>

  <properties>
    <mainClass>com.google.cloud.bigtable.beam.Main</mainClass>
  </properties>

  <!-- Adding this to resolve version conflict within beam sdk-->
  <dependencyManagement>
    <dependencies>
      <dependency>
        <groupId>org.apache.beam</groupId>
        <artifactId>beam-sdks-java-bom</artifactId>
        <version>${beam.version}</version>
        <type>pom</type>
        <scope>import</scope>
      </dependency>
      <dependency>
        <groupId>org.apache.beam</groupId>
        <artifactId>beam-sdks-java-google-cloud-platform-bom</artifactId>
        <version>${beam.version}</version>
        <type>pom</type>
        <scope>import</scope>
      </dependency>
    </dependencies>
  </dependencyManagement>

  <dependencies>
    <!-- Beam Group: should come first since we will be running in the beam ecosystem -->
    <dependency>
      <groupId>org.apache.beam</groupId>
      <artifactId>beam-sdks-java-core</artifactId>
    </dependency>
    <dependency>
      <groupId>com.google.cloud.bigdataoss</groupId>
      <artifactId>gcs-connector</artifactId>
      <version>hadoop2-2.2.2</version>
      <classifier>shaded</classifier>
    </dependency>
    <dependency>
      <groupId>org.apache.beam</groupId>
      <artifactId>
        beam-sdks-java-extensions-google-cloud-platform-core
      </artifactId>
      <exclusions>
        <exclusion>
          <groupId>org.hamcrest</groupId>
          <artifactId>hamcrest</artifactId>
        </exclusion>
      </exclusions>
    </dependency>
    <dependency>
      <groupId>org.apache.beam</groupId>
      <artifactId>beam-runners-google-cloud-dataflow-java</artifactId>
      <exclusions>
        <!-- Exclude BigtableIO deps, we don't need them since we are using CloudBigtableIO -->
        <exclusion>
          <groupId>com.google.cloud.bigtable</groupId>
          <artifactId>bigtable-client-core</artifactId>
        </exclusion>
        <exclusion>
          <groupId>com.google.api.grpc</groupId>
          <artifactId>grpc-google-cloud-bigtable-v2</artifactId>
        </exclusion>
<<<<<<< HEAD
        <exclusion>
          <groupId>org.hamcrest</groupId>
          <artifactId>hamcrest</artifactId>
        </exclusion>
=======
          <exclusion>
            <groupId>org.hamcrest</groupId>
            <artifactId>hamcrest</artifactId>
          </exclusion>
>>>>>>> 597cb8cf
      </exclusions>
    </dependency>
    <dependency>
      <groupId>org.apache.beam</groupId>
      <artifactId>beam-sdks-java-io-hadoop-common</artifactId>
      <!-- used at runtime via WritableCoderProviderRegistrar service -->
      <scope>runtime</scope>
      <exclusions>
        <exclusion>
          <groupId>org.hamcrest</groupId>
          <artifactId>hamcrest</artifactId>
        </exclusion>
      </exclusions>
    </dependency>
    <dependency>
      <groupId>org.apache.beam</groupId>
      <artifactId>beam-sdks-java-io-hadoop-format</artifactId>
      <exclusions>
        <exclusion>
          <groupId>org.hamcrest</groupId>
          <artifactId>hamcrest</artifactId>
        </exclusion>
      </exclusions>
    </dependency>

    <!-- Used transitively by beam, and directly in tests -->
    <dependency>
      <groupId>org.apache.beam</groupId>
      <artifactId>beam-runners-core-construction-java</artifactId>
      <scope>runtime</scope>
      <exclusions>
        <exclusion>
          <groupId>org.hamcrest</groupId>
          <artifactId>hamcrest</artifactId>
        </exclusion>
      </exclusions>
    </dependency>
    <dependency>
      <groupId>org.apache.beam</groupId>
      <artifactId>beam-vendor-guava-26_0-jre</artifactId>
      <version>0.1</version>
      <scope>runtime</scope>
    </dependency>

    <!-- Bigtable Group: ordering doesn't matter since everything is shaded -->
    <dependency>
      <groupId>${project.groupId}</groupId>
      <artifactId>bigtable-hbase-beam</artifactId>
      <version>2.0.0-beta3-SNAPSHOT</version> <!-- {x-version-update:bigtable-client-parent:current} -->
      <exclusions>
        <exclusion>
          <groupId>org.apache.hbase</groupId>
          <artifactId>hbase-shaded-client</artifactId>
        </exclusion>
      </exclusions>
    </dependency>

    <dependency>
      <groupId>com.google.cloud.bigtable</groupId>
      <artifactId>bigtable-hbase-1.x-shaded</artifactId>
      <version>2.0.0-beta3-SNAPSHOT</version> <!-- {x-version-update:bigtable-client-parent:current} -->
      <exclusions>
        <!-- exclude hbase-shaded-client since we are using hbase-shaded-server -->
        <exclusion>
          <groupId>org.apache.hbase</groupId>
          <artifactId>hbase-shaded-client</artifactId>
        </exclusion>

        <!-- Workaround MNG-5899 & MSHADE-206. Maven >= 3.3.0 doesn't use the dependency reduced
        pom.xml files when invoking the build from a parent project. So we have to manually exclude
        the dependencies. Note that this works in conjunction with the manually promoted dependencies
        in bigtable-hbase-1.x-shaded/pom.xml -->
        <exclusion>
          <groupId>${project.groupId}</groupId>
          <artifactId>bigtable-hbase-1.x</artifactId>
        </exclusion>
        <exclusion>
          <groupId>com.google.cloud.bigtable</groupId>
          <artifactId>bigtable-metrics-api</artifactId>
        </exclusion>
        <exclusion>
          <groupId>io.opencensus</groupId>
          <artifactId>*</artifactId>
        </exclusion>
        <exclusion>
          <groupId>io.grpc</groupId>
          <artifactId>grpc-census</artifactId>
        </exclusion>
      </exclusions>
    </dependency>


    <!-- HBase Group: contains interfaces bigtable-hbase implement + serializers -->
    <dependency>
      <groupId>org.apache.hbase</groupId>
      <artifactId>hbase-shaded-server</artifactId>
      <version>${hbase1.version}</version>
    </dependency>


    <!-- Misc Group -->
    <dependency>
      <groupId>com.google.apis</groupId>
      <artifactId>google-api-services-storage</artifactId>
      <version>v1-rev20210127-1.31.0</version>
    </dependency>
    <dependency>
      <groupId>com.google.auto.value</groupId>
      <artifactId>auto-value</artifactId>
      <version>1.8.2</version>
      <scope>provided</scope>
    </dependency>
    <dependency>
      <groupId>com.google.code.findbugs</groupId>
      <artifactId>jsr305</artifactId>
      <version>${jsr305.version}</version>
    </dependency>
    <dependency>
      <groupId>com.google.guava</groupId>
      <artifactId>guava</artifactId>
      <version>30.1-jre</version>
    </dependency>
    <dependency>
      <groupId>commons-logging</groupId>
      <artifactId>commons-logging</artifactId>
      <version>${commons-logging.version}</version>
    </dependency>
    <dependency>
      <groupId>org.slf4j</groupId>
      <artifactId>slf4j-api</artifactId>
      <version>${beam-slf4j.version}</version>
    </dependency>
    <dependency>
      <groupId>org.slf4j</groupId>
      <artifactId>slf4j-log4j12</artifactId>
      <version>${beam-slf4j.version}</version>
      <scope>runtime</scope>
    </dependency>


    <!-- CVE Group: force update transitive deps to exclude CVEs -->
    <dependency>
      <groupId>commons-codec</groupId>
      <artifactId>commons-codec</artifactId>
      <version>1.15</version>
      <scope>runtime</scope>
    </dependency>
    <dependency>
      <groupId>org.apache.commons</groupId>
      <artifactId>commons-compress</artifactId>
      <version>1.21</version>
      <scope>runtime</scope>
    </dependency>


    <!-- Test Group -->
    <dependency>
      <groupId>org.apache.beam</groupId>
      <artifactId>beam-runners-direct-java</artifactId>
      <scope>test</scope>
    </dependency>
    <dependency>
      <groupId>com.google.cloud</groupId>
      <artifactId>google-cloud-bigtable-emulator</artifactId>
      <scope>test</scope>
    </dependency>
    <dependency>
      <groupId>org.apache.hbase</groupId>
      <artifactId>hbase-shaded-testing-util</artifactId>
      <version>${hbase1.version}</version>
      <scope>test</scope>
    </dependency>
    <dependency>
      <groupId>junit</groupId>
      <artifactId>junit</artifactId>
      <version>${junit.version}</version>
      <scope>test</scope>
    </dependency>
    <dependency>
      <groupId>com.google.truth</groupId>
      <artifactId>truth</artifactId>
      <version>1.1.3</version>
      <scope>test</scope>
    </dependency>
    <dependency>
      <groupId>org.hamcrest</groupId>
      <artifactId>hamcrest-library</artifactId>
      <version>${hamcrest.version}</version>
      <scope>test</scope>
    </dependency>
    <dependency>
      <groupId>org.hamcrest</groupId>
      <artifactId>hamcrest-core</artifactId>
      <version>${hamcrest.version}</version>
      <scope>test</scope>
    </dependency>
    <dependency>
      <groupId>org.mockito</groupId>
      <artifactId>mockito-core</artifactId>
      <version>${mockito.version}</version>
      <scope>test</scope>
    </dependency>
  </dependencies>

  <build>
    <plugins>
      <plugin>
        <groupId>org.apache.maven.plugins</groupId>
        <artifactId>maven-enforcer-plugin</artifactId>
        <executions>
          <execution>
            <id>enforce</id>
            <configuration>
              <skip>true</skip>
            </configuration>
          </execution>
        </executions>
      </plugin>

      <plugin>
        <artifactId>maven-jar-plugin</artifactId>
        <configuration>
          <archive>
            <manifest>
              <mainClass>${mainClass}</mainClass>
            </manifest>
          </archive>
        </configuration>
      </plugin>

      <plugin>
        <groupId>org.codehaus.mojo</groupId>
        <artifactId>exec-maven-plugin</artifactId>
        <executions>
          <execution>
            <goals>
              <goal>java</goal>
            </goals>
          </execution>
        </executions>
        <configuration>
          <mainClass>${mainClass}</mainClass>
        </configuration>
      </plugin>

      <plugin>
        <groupId>org.codehaus.mojo</groupId>
        <artifactId>build-helper-maven-plugin</artifactId>
        <version>3.2.0</version>
        <executions>
          <execution>
            <id>add-source</id>
            <phase>generate-sources</phase>
            <goals>
              <goal>add-source</goal>
            </goals>
            <configuration>
              <sources>
                <source>../../third_party/third_party_hbase_server/src/main/import/</source>
              </sources>
            </configuration>
          </execution>
        </executions>
      </plugin>

      <plugin>
        <groupId>org.apache.maven.plugins</groupId>
        <artifactId>maven-shade-plugin</artifactId>
        <executions>
          <execution>
            <phase>package</phase>
            <goals>
              <goal>shade</goal>
            </goals>
          </execution>
        </executions>
        <configuration>
          <shadedArtifactAttached>true</shadedArtifactAttached>
          <transformers>
            <transformer implementation="org.apache.maven.plugins.shade.resource.ServicesResourceTransformer" />
            <transformer implementation="org.apache.maven.plugins.shade.resource.ManifestResourceTransformer" />
          </transformers>
	  <filters>
	      <filter>
		  <artifact>*:*</artifact>
		  <excludes>
		      <exclude>META-INF/*.SF</exclude>
		      <exclude>META-INF/*.DSA</exclude>
		      <exclude>META-INF/*.RSA</exclude>
          <exclude>META-INF/**/pom.properties</exclude>
          <exclude>META-INF/**/pom.xml</exclude>
          <exclude>META-INF/MANIFEST.MF</exclude>
          <exclude>META-INF/LICENSE</exclude>
          <exclude>META-INF/NOTICE.txt</exclude>
          <exclude>META-INF/NOTICE</exclude>
          <exclude>META-INF/DEPENDENCIES</exclude>
          <exclude>META-INF/ASL2.0</exclude>
          <exclude>META-INF/LICENSE.txt</exclude>
          <exclude>**/*.proto</exclude>
      </excludes>
	      </filter>
	  </filters>
        </configuration>
      </plugin>

      <plugin>
        <groupId>org.apache.maven.plugins</groupId>
        <artifactId>maven-surefire-plugin</artifactId>
        <configuration>
          <trimStackTrace>false</trimStackTrace>
        </configuration>
        <executions>
          <execution>
            <id>default-test</id>
            <phase>test</phase>
            <goals>
              <goal>test</goal>
            </goals>
            <configuration>
              <excludes>
                <exclude>**/*IT.java</exclude>
              </excludes>
            </configuration>
          </execution>
        </executions>
      </plugin>

      <plugin>
        <groupId>org.apache.maven.plugins</groupId>
        <artifactId>maven-failsafe-plugin</artifactId>
        <configuration>
          <!-- disable integration tests by default, opt-in via profile -->
          <skip>true</skip>
        </configuration>
      </plugin>

      <plugin>
        <groupId>com.google.cloud.bigtable.test</groupId>
        <artifactId>bigtable-build-helper</artifactId>
        <version>2.0.0-beta3-SNAPSHOT</version> <!-- {x-version-update:bigtable-client-parent:current} -->
        <executions>
          <execution>
            <id>verify-mirror-deps</id>
            <phase>verify</phase>
            <goals>
              <goal>verify-mirror-deps</goal>
            </goals>
            <configuration>
              <targetDependencies>
                <targetDependency>org.apache.beam:beam-sdks-java-core:${beam.version}</targetDependency>
              </targetDependencies>
              <ignoredDependencies>
                <!-- beam's dependency tree has an older version closer higher in the tree -->
                <dependency>org.apache.commons:commons-compress</dependency>
              </ignoredDependencies>
            </configuration>
          </execution>
        </executions>
      </plugin>
    </plugins>
  </build>

  <profiles>
    <!-- TODO: remove the sequence file profile after kokoro jobs are migrated -->
    <profile>
      <id>sequencefileIntegrationTest</id>
      <build>
        <plugins>
          <plugin>
            <groupId>org.apache.maven.plugins</groupId>
            <artifactId>maven-failsafe-plugin</artifactId>
            <executions>
              <execution>
                <id>import-e2e-test</id>
                <goals>
                  <goal>integration-test</goal>
                  <goal>verify</goal>
                </goals>
                <configuration>
                  <skip>false</skip>
                  <includes>
                    <include>**/sequencefiles/*IT.java</include>
                  </includes>
                  <!-- Use Isolated Classloader so that dataflow can find all files
                                         that must be staged.
                                    -->
                  <forkCount>1</forkCount>
                  <useSystemClassLoader>false</useSystemClassLoader>

                  <!-- prevent multiple executions from clobering each other -->
                  <summaryFile>${project.build.directory}/failsafe-reports/sequencefile-tests/failsafe-summary.xml</summaryFile>
                  <reportsDirectory>${project.build.directory}/failsafe-reports/sequencefile-tests</reportsDirectory>
                </configuration>
              </execution>
            </executions>
          </plugin>
        </plugins>
      </build>
    </profile>

    <profile>
      <id>beamIntegrationTest</id>
      <!-- Requires system properties to be set, see TestProperties.java -->
      <build>
        <plugins>
          <plugin>
            <groupId>org.apache.maven.plugins</groupId>
            <artifactId>maven-failsafe-plugin</artifactId>
            <version>3.0.0-M4</version>
            <executions>
              <execution>
                <id>beam-integration-test</id>
                <goals>
                  <goal>integration-test</goal>
                  <goal>verify</goal>
                </goals>

                <configuration>
                  <skip>false</skip>
                  <includes>
                    <include>**/*IT.java</include>
                  </includes>
                  <!-- Use Isolated Classloader so that dataflow can find all files
                       that must be staged.
                  -->
                  <forkCount>1</forkCount>
                  <useSystemClassLoader>false</useSystemClassLoader>

                  <!-- Run tests in parallel -->
                  <parallel>all</parallel>
                  <threadCount>10</threadCount>
                </configuration>
              </execution>
            </executions>
          </plugin>
        </plugins>
      </build>
    </profile>
  </profiles>
</project><|MERGE_RESOLUTION|>--- conflicted
+++ resolved
@@ -85,17 +85,14 @@
           <groupId>com.google.api.grpc</groupId>
           <artifactId>grpc-google-cloud-bigtable-v2</artifactId>
         </exclusion>
-<<<<<<< HEAD
         <exclusion>
           <groupId>org.hamcrest</groupId>
           <artifactId>hamcrest</artifactId>
         </exclusion>
-=======
           <exclusion>
             <groupId>org.hamcrest</groupId>
             <artifactId>hamcrest</artifactId>
           </exclusion>
->>>>>>> 597cb8cf
       </exclusions>
     </dependency>
     <dependency>
