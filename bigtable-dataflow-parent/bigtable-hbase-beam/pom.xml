--- conflicted
+++ resolved
@@ -192,19 +192,11 @@
       <version>${junit.version}</version>
       <scope>test</scope>
     </dependency>
-<<<<<<< HEAD
-    <!-- https://mvnrepository.com/artifact/ch.qos.logback/logback-classic -->
-    <dependency>
-      <groupId>log4j</groupId>
-      <artifactId>log4j</artifactId>
-      <version>1.2.17</version>
-=======
     <dependency>
       <groupId>ch.qos.reload4j</groupId>
       <artifactId>reload4j</artifactId>
       <version>${reload4j.version}</version>
       <scope>test</scope>
->>>>>>> 29019ad4
     </dependency>
   </dependencies>
 
