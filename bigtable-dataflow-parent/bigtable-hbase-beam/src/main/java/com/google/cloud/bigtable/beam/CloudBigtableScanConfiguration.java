/*
 * Copyright 2017 Google Inc. All Rights Reserved.
 *
 * Licensed under the Apache License, Version 2.0 (the "License");
 * you may not use this file except in compliance with the License.
 * You may obtain a copy of the License at
 *
 *     http://www.apache.org/licenses/LICENSE-2.0
 *
 * Unless required by applicable law or agreed to in writing, software
 * distributed under the License is distributed on an "AS IS" BASIS,
 * WITHOUT WARRANTIES OR CONDITIONS OF ANY KIND, either express or implied.
 * See the License for the specific language governing permissions and
 * limitations under the License.
 */
package com.google.cloud.bigtable.beam;

import java.util.Map;
import java.util.Objects;

import org.apache.beam.sdk.io.range.ByteKey;
import org.apache.beam.sdk.io.range.ByteKeyRange;
import org.apache.beam.sdk.options.ValueProvider;
import org.apache.beam.sdk.options.ValueProvider.NestedValueProvider;
import org.apache.beam.sdk.options.ValueProvider.StaticValueProvider;
import org.apache.beam.sdk.transforms.SerializableFunction;
import org.apache.beam.sdk.transforms.display.DisplayData;
import org.apache.hadoop.hbase.client.Scan;
import com.google.bigtable.repackaged.com.google.bigtable.v2.ReadRowsRequest;
import com.google.bigtable.repackaged.com.google.bigtable.v2.RowRange;
import com.google.bigtable.repackaged.com.google.bigtable.v2.RowSet;
import com.google.bigtable.repackaged.com.google.cloud.bigtable.grpc.BigtableInstanceName;
import com.google.bigtable.repackaged.com.google.cloud.bigtable.util.ByteStringer;
import com.google.bigtable.repackaged.com.google.protobuf.ByteString;
import com.google.cloud.bigtable.hbase.adapters.Adapters;
import com.google.cloud.bigtable.hbase.adapters.read.DefaultReadHooks;
import com.google.cloud.bigtable.hbase.adapters.read.ReadHooks;

/**
 * This class defines configuration that a Cloud Bigtable client needs to connect to a user's Cloud
 * Bigtable instance; a table to connect to in the instance; and a filter on the table in the form of
 * a {@link Scan}.
 */
public class CloudBigtableScanConfiguration extends CloudBigtableTableConfiguration {

  private static final long serialVersionUID = 2435897354284600685L;

  /**
   * Converts a {@link CloudBigtableTableConfiguration} object to a
   * {@link CloudBigtableScanConfiguration} that will perform the specified {@link Scan} on the
   * table.
   * @param config The {@link CloudBigtableTableConfiguration} object.
   * @param scan The {@link Scan} to add to the configuration.
   * @return The new {@link CloudBigtableScanConfiguration}.
   */
  public static CloudBigtableScanConfiguration fromConfig(CloudBigtableTableConfiguration config,
      Scan scan) {
    CloudBigtableScanConfiguration.Builder builder = new CloudBigtableScanConfiguration.Builder();
    config.copyConfig(builder);
    return builder.withScan(scan).build();
  }

  /**
   * Builds a {@link CloudBigtableScanConfiguration}.
   */
  public static class Builder extends CloudBigtableTableConfiguration.Builder {
    private Scan scan;
    private ReadRowsRequest request;

    public Builder() {
    }

    /**
     * Specifies the {@link Scan} that will be used to filter the table.
     *
     * @param scan The {@link Scan} to add to the configuration.
     * @return The {@link CloudBigtableScanConfiguration.Builder} for chaining convenience.
     */
    public Builder withScan(Scan scan) {
      this.scan = scan;
      this.request = null;
      return this;
    }

    /**
     * Specifies the {@link ReadRowsRequest} that will be used to filter the table.
     * @param request The {@link ReadRowsRequest} to add to the configuration.
     * @return The {@link CloudBigtableScanConfiguration.Builder} for chaining convenience.
     */
    public Builder withRequest(ReadRowsRequest request) {
      this.request = request;
      this.scan = null;
      return this;
    }

    /**
     * Internal API that allows a Source to configure the request with a new start/stop row range.
     * @param startKey The first key, inclusive.
     * @param stopKey The last key, exclusive.
     * @return The {@link CloudBigtableScanConfiguration.Builder} for chaining convenience.
     */
    Builder withKeys(byte[] startKey, byte[] stopKey) {
      final ByteString start = ByteStringer.wrap(startKey);
      final ByteString stop = ByteStringer.wrap(stopKey);
      request =
          request.toBuilder()
              .setRows(RowSet.newBuilder().addRowRanges(
                RowRange.newBuilder().setStartKeyClosed(start).setEndKeyOpen(stop).build()))
              .build();
      return this;
    }

    /**
     * {@inheritDoc}
     *
     * <p>Overrides {@link CloudBigtableTableConfiguration.Builder#withProjectId(String)} so that it
     * returns {@link CloudBigtableScanConfiguration.Builder}.
     */
    @Override
    public Builder withProjectId(String projectId) {
      super.withProjectId(projectId);
      return this;
    }

    /**
     * {@inheritDoc}
     */
    @Override
    public Builder withInstanceId(String instanceId) {
      super.withInstanceId(instanceId);
      return this;
    }

    /**
     * {@inheritDoc}
     */
    @Override
    public Builder withConfiguration(String key, String value) {
      super.withConfiguration(key, value);
      return this;
    }

    /**
     * {@inheritDoc} Overrides {@link CloudBigtableScanConfiguration.Builder#withTableId(String)} so
     * that it returns {@link CloudBigtableScanConfiguration.Builder}.
     */
    @Override
    public Builder withTableId(String tableId) {
      super.withTableId(tableId);
      return this;
    }

    /**
     * Builds the {@link CloudBigtableScanConfiguration}.
     * @return The new {@link CloudBigtableScanConfiguration}.
     */
    @Override
    public CloudBigtableScanConfiguration build() {
      if (request == null) {
        ReadHooks readHooks = new DefaultReadHooks();
        if (scan == null) {
          scan = new Scan();
        }
        ReadRowsRequest.Builder builder = Adapters.SCAN_ADAPTER.adapt(scan, readHooks);
        request = readHooks.applyPreSendHook(builder.build());
      }
      return new CloudBigtableScanConfiguration(projectId, instanceId, tableId,
          request, additionalConfiguration);
    }
  }

  // 'request' needs to be a runtime parameter because it depends on runtime parameters: project ID
  // and instance ID.
  private final ValueProvider<ReadRowsRequest> request;

  /**
   * Creates a {@link CloudBigtableScanConfiguration} using the specified project ID, instance ID,
   * table ID, {@link Scan} and additional connection configuration.
   * @param projectId The project ID for the instance.
   * @param instanceId The instance ID.
   * @param tableId The table to connect to in the instance.
   * @param request The {@link ReadRowsRequest} that will be used to filter the table.
   * @param additionalConfiguration A {@link Map} with additional connection configuration.
   */
  protected CloudBigtableScanConfiguration(
      ValueProvider<String> projectId,
      ValueProvider<String> instanceId,
      String tableId,
      ReadRowsRequest request,
      Map<String, ValueProvider<String>> additionalConfiguration) {
    super(projectId, instanceId, tableId, additionalConfiguration);
    this.request =
        NestedValueProvider.of(
            // Eventually the input request will be ValueProvider<ReadRowsRequest>.
<<<<<<< HEAD
=======
            // TODO(kevinsi): Make sure that the resulting request object is accessible only when
            // all dependent runtime parameters are accessible.
>>>>>>> 7538133e
            StaticValueProvider.of(request),
            new SerializableFunction<ReadRowsRequest, ReadRowsRequest>() {
              @Override
              public ReadRowsRequest apply(ReadRowsRequest request) {
                if (!request.getTableName().isEmpty()) {
                  return request;
                }

                BigtableInstanceName bigtableInstanceName =
                    new BigtableInstanceName(getProjectId(), getInstanceId());
                String fullTableName = bigtableInstanceName.toTableNameStr(getTableId());
                return request.toBuilder().setTableName(fullTableName).build();
              }
            });
  }

  /**
   * Gets the {@link Scan} used to filter the table.
   * @return The {@link Scan}.
   */
  public ReadRowsRequest getRequest() {
    return request.get();
  }

  /**
   * @return The start row for this configuration.
   */
  public byte[] getStartRow() {
    return getStartRowByteString().toByteArray();
  }

  /**
   * @return The stop row for this configuration.
   */
  public byte[] getStopRow() {
    return getStopRowByteString().toByteArray();
  }

  /**
   * @return The start row for this configuration.
   */
  byte[] getZeroCopyStartRow() {
    return ByteStringer.extract(getStartRowByteString());
  }

  /**
   * @return The stop row for this configuration.
   */
  byte[] getZeroCopyStopRow() {
    return ByteStringer.extract(getStopRowByteString());
  }

  ByteString getStartRowByteString() {
    return getRowRange().getStartKeyClosed();
  }

  ByteString getStopRowByteString() {
    return getRowRange().getEndKeyOpen();
  }

  RowRange getRowRange() {
    RowSet rows = getRequest().getRows();
    return rows.getRowRanges(0);
  }

  @Override
  public boolean equals(Object obj) {
    return super.equals(obj)
        && Objects.equals(getRequest(), ((CloudBigtableScanConfiguration) obj).getRequest());
  }

  @Override
  public Builder toBuilder() {
    Builder builder = new Builder();
    copyConfig(builder);
    return builder;
  }

  public void copyConfig(Builder builder) {
    super.copyConfig(builder);
    builder.withRequest(getRequest());
  }

  /**
   * Creates a {@link ByteKeyRange} representing the start and stop keys for this instance.
   * @return A {@link ByteKeyRange}.
   */
  public ByteKeyRange toByteKeyRange() {
    return ByteKeyRange.of(ByteKey.copyFrom(getZeroCopyStartRow()),
      ByteKey.copyFrom(getZeroCopyStopRow()));
  }

  @Override
  public void populateDisplayData(DisplayData.Builder builder) {
    super.populateDisplayData(builder);
<<<<<<< HEAD
=======
    // TODO(kevinsi): For each field, if it is not accessible, set of dummy value of
    // "Unavailable during pipeline construction". This is for debugging purpose.
>>>>>>> 7538133e
    if (areParametersAccessible()) {
      builder.add(
          DisplayData.item("readRowsRequest", request.toString()).withLabel("ReadRowsRequest"));
    }
  }
}<|MERGE_RESOLUTION|>--- conflicted
+++ resolved
@@ -185,18 +185,15 @@
   protected CloudBigtableScanConfiguration(
       ValueProvider<String> projectId,
       ValueProvider<String> instanceId,
-      String tableId,
+      ValueProvider<String> tableId,
       ReadRowsRequest request,
       Map<String, ValueProvider<String>> additionalConfiguration) {
     super(projectId, instanceId, tableId, additionalConfiguration);
     this.request =
         NestedValueProvider.of(
             // Eventually the input request will be ValueProvider<ReadRowsRequest>.
-<<<<<<< HEAD
-=======
             // TODO(kevinsi): Make sure that the resulting request object is accessible only when
             // all dependent runtime parameters are accessible.
->>>>>>> 7538133e
             StaticValueProvider.of(request),
             new SerializableFunction<ReadRowsRequest, ReadRowsRequest>() {
               @Override
@@ -292,11 +289,8 @@
   @Override
   public void populateDisplayData(DisplayData.Builder builder) {
     super.populateDisplayData(builder);
-<<<<<<< HEAD
-=======
     // TODO(kevinsi): For each field, if it is not accessible, set of dummy value of
     // "Unavailable during pipeline construction". This is for debugging purpose.
->>>>>>> 7538133e
     if (areParametersAccessible()) {
       builder.add(
           DisplayData.item("readRowsRequest", request.toString()).withLabel("ReadRowsRequest"));
