<?xml version="1.0" encoding="UTF-8"?>
<!--
Copyright 2015 Google LLC

Licensed under the Apache License, Version 2.0 (the "License");
you may not use this file except in compliance with the License.
You may obtain a copy of the License at

    http://www.apache.org/licenses/LICENSE-2.0

Unless required by applicable law or agreed to in writing, software
distributed under the License is distributed on an "AS IS" BASIS,
WITHOUT WARRANTIES OR CONDITIONS OF ANY KIND, either express or implied.
See the License for the specific language governing permissions and
limitations under the License.
-->
<project xmlns="http://maven.apache.org/POM/4.0.0" xmlns:xsi="http://www.w3.org/2001/XMLSchema-instance" xsi:schemaLocation="http://maven.apache.org/POM/4.0.0 http://maven.apache.org/xsd/maven-4.0.0.xsd">
  <modelVersion>4.0.0</modelVersion>

  <parent>
    <groupId>com.google.cloud.bigtable</groupId>
    <artifactId>bigtable-hbase-1.x-parent</artifactId>
    <version>2.3.1-SNAPSHOT</version> <!-- {x-version-update:bigtable-client-parent:current} -->
  </parent>

  <artifactId>bigtable-hbase-1.x-integration-tests</artifactId>
  <packaging>jar</packaging>
  <name>${project.groupId}:${project.artifactId}</name>
  <description>
    This project contains test cases that ought to work for either
    bigtable-hbase or hbase proper.
  </description>

  <properties>
    <hbase.version>${hbase1.version}</hbase.version>
    <google.bigtable.connection.impl>com.google.cloud.bigtable.hbase1_x.BigtableConnection</google.bigtable.connection.impl>
    <test.timeout>1800</test.timeout>
  </properties>

  <profiles>
    <profile>
      <id>bigtableIntegrationTest</id>
      <build>
        <plugins>
          <plugin>
            <groupId>org.apache.maven.plugins</groupId>
            <artifactId>maven-failsafe-plugin</artifactId>
            <executions>
              <execution>
                <id>integration-tests</id>
                <goals>
                  <goal>integration-test</goal>
                  <goal>verify</goal>
                </goals>
                <configuration>
                  <includes>
                    <include>**/IntegrationTests.java</include>
                  </includes>
                  <excludedGroups>KnownGap</excludedGroups>

                  <redirectTestOutputToFile>true</redirectTestOutputToFile>

                  <!-- Run tests in parallel -->
                  <parallel>classes</parallel>
                  <threadCount>4</threadCount>

                  <!-- Fork & set system properties -->
                  <forkCount>1</forkCount>
                  <systemPropertyVariables>
                    <google.bigtable.test_env>cloud</google.bigtable.test_env>
                  </systemPropertyVariables>
                  <forkedProcessTimeoutInSeconds>${test.timeout}</forkedProcessTimeoutInSeconds>

                  <!-- Make sure to fail the build when the suite fails to initialize -->
                  <failIfNoTests>true</failIfNoTests>

                  <!-- prevent multiple executions from clobering each other -->
                  <summaryFile>${project.build.directory}/failsafe-reports/integration-tests/failsafe-summary.xml</summaryFile>
                  <reportsDirectory>${project.build.directory}/failsafe-reports/integration-tests</reportsDirectory>
                </configuration>
              </execution>
            </executions>
          </plugin>
        </plugins>
      </build>
    </profile>

    <profile>
      <id>hbaseLocalMiniClusterTest</id>
      <build>
        <plugins>
          <plugin>
            <groupId>org.apache.maven.plugins</groupId>
            <artifactId>maven-failsafe-plugin</artifactId>
            <executions>
              <execution>
                <id>local-hbase-cluster-test</id>
                <goals>
                  <goal>integration-test</goal>
                  <goal>verify</goal>
                </goals>
                <configuration>
                  <includes>
                    <include>**/IntegrationTests.java</include>
                  </includes>
                  <excludedGroups>KnownHBaseGap</excludedGroups>
                  <forkedProcessTimeoutInSeconds>${test.timeout}</forkedProcessTimeoutInSeconds>
                  <!-- Make sure to fail the build when the suite fails to initialize -->
                  <failIfNoTests>true</failIfNoTests>

                  <!-- prevent multiple executions from clobering each other -->
                  <summaryFile>${project.build.directory}/failsafe-reports/minicluster-tests/failsafe-summary.xml</summaryFile>
                  <reportsDirectory>${project.build.directory}/failsafe-reports/minicluster-tests</reportsDirectory>
                  <systemPropertyVariables>
                    <google.bigtable.test_env>minicluster</google.bigtable.test_env>
                  </systemPropertyVariables>
                </configuration>
              </execution>
            </executions>
          </plugin>
        </plugins>
      </build>
    </profile>

    <profile>
      <id>emulatorTests</id>
      <build>
        <plugins>
          <plugin>
<<<<<<< HEAD
=======
            <groupId>${project.groupId}</groupId>
            <artifactId>bigtable-emulator-maven-plugin</artifactId>
            <version>2.3.1-SNAPSHOT</version> <!-- {x-version-update:bigtable-client-parent:current} -->
            <executions>
              <execution>
                <goals>
                  <goal>start</goal>
                  <goal>stop</goal>
                </goals>
                <configuration>
                  <propertyName>bigtable.emulator.endpoint</propertyName>
                </configuration>
              </execution>
            </executions>
          </plugin>

          <plugin>
>>>>>>> 93b7067c
            <artifactId>maven-failsafe-plugin</artifactId>
            <executions>
              <execution>
                <id>emulator-integration-test</id>
                <goals>
                  <goal>integration-test</goal>
                  <goal>verify</goal>
                </goals>
                <configuration>
                  <includes>
                    <include>**/IntegrationTests.java</include>
                  </includes>
                  <excludedGroups>KnownEmulatorGap,KnownGap</excludedGroups>
                  <systemPropertyVariables>
                    <google.bigtable.test_env>emulator</google.bigtable.test_env>
                  </systemPropertyVariables>
                  <forkedProcessTimeoutInSeconds>${test.timeout}</forkedProcessTimeoutInSeconds>
                  <!-- Make sure to fail the build when the suite fails to initialize -->
                  <failIfNoTests>true</failIfNoTests>

                  <!-- prevent multiple executions from clobbering each other -->
                  <summaryFile>${project.build.directory}/failsafe-reports/emulator-tests/failsafe-summary.xml</summaryFile>
                  <reportsDirectory>${project.build.directory}/failsafe-reports/emulator-tests</reportsDirectory>
                </configuration>
              </execution>
            </executions>
          </plugin>
        </plugins>
      </build>
    </profile>
  </profiles>

  <dependencyManagement>
    <dependencies>
      <dependency>
        <groupId>com.google.cloud</groupId>
        <artifactId>google-cloud-bigtable-bom</artifactId>
        <version>${bigtable.version}</version>
        <type>pom</type>
        <scope>import</scope>
      </dependency>

      <dependency>
        <groupId>com.google.cloud</groupId>
        <artifactId>google-cloud-bigtable-deps-bom</artifactId>
        <version>${bigtable.version}</version>
        <type>pom</type>
        <scope>import</scope>
      </dependency>
    </dependencies>
  </dependencyManagement>

  <dependencies>
    <!-- Project Modules -->
    <dependency>
      <groupId>com.google.cloud.bigtable</groupId>
      <artifactId>bigtable-client-core</artifactId>
      <version>${bigtable-client-core.version}</version>
      <scope>test</scope>
    </dependency>

    <dependency>
      <groupId>com.google.cloud.bigtable</groupId>
      <artifactId>bigtable-hbase</artifactId>
      <version>2.3.1-SNAPSHOT</version> <!-- {x-version-update:bigtable-client-parent:current} -->
      <scope>test</scope>
      <exclusions>
        <!-- included in hbase-shaded-testing-util -->
        <exclusion>
          <groupId>org.apache.hbase</groupId>
          <artifactId>hbase-shaded-client</artifactId>
        </exclusion>
      </exclusions>
    </dependency>

    <dependency>
      <groupId>${project.groupId}</groupId>
      <artifactId>bigtable-hbase-1.x</artifactId>
      <version>2.3.1-SNAPSHOT</version> <!-- {x-version-update:bigtable-client-parent:current} -->
      <scope>test</scope>
      <exclusions>
        <!-- included in hbase-shaded-testing-util -->
        <exclusion>
          <groupId>org.apache.hbase</groupId>
          <artifactId>hbase-shaded-client</artifactId>
        </exclusion>
      </exclusions>
    </dependency>

    <dependency>
      <groupId>${project.groupId}</groupId>
      <artifactId>bigtable-hbase-integration-tests-common</artifactId>
      <version>2.3.1-SNAPSHOT</version> <!-- {x-version-update:bigtable-client-parent:current} -->
      <type>test-jar</type>
      <scope>test</scope>
      <exclusions>
        <exclusion>
          <artifactId>org.apache.hbase</artifactId>
          <groupId>*</groupId>
        </exclusion>
      </exclusions>
    </dependency>

    <dependency>
      <groupId>com.google.cloud.bigtable</groupId>
      <artifactId>bigtable-internal-test-helper</artifactId>
      <version>${project.version}</version>
      <scope>test</scope>
    </dependency>

    <!-- java-bigtable Modules -->
    <dependency>
      <groupId>com.google.cloud</groupId>
      <artifactId>google-cloud-bigtable</artifactId>
      <scope>test</scope>
    </dependency>

    <dependency>
      <groupId>com.google.api.grpc</groupId>
      <artifactId>grpc-google-cloud-bigtable-v2</artifactId>
      <scope>test</scope>
    </dependency>
    <dependency>
      <groupId>com.google.api.grpc</groupId>
      <artifactId>proto-google-cloud-bigtable-v2</artifactId>
      <scope>test</scope>
    </dependency>


    <!-- HBase testing tools -->
    <dependency>
      <groupId>org.apache.hbase</groupId>
      <artifactId>hbase-shaded-testing-util</artifactId>
      <version>${hbase1.version}</version>
      <scope>test</scope>
    </dependency>


    <!-- Misc -->
    <dependency>
      <groupId>com.google.auth</groupId>
      <artifactId>google-auth-library-credentials</artifactId>
      <scope>test</scope>
    </dependency>

    <dependency>
      <groupId>com.google.auth</groupId>
      <artifactId>google-auth-library-oauth2-http</artifactId>
      <scope>test</scope>
    </dependency>

    <dependency>
      <groupId>com.google.code.findbugs</groupId>
      <artifactId>jsr305</artifactId>
      <version>${jsr305.version}</version>
      <scope>test</scope>
    </dependency>

    <dependency>
      <groupId>com.google.guava</groupId>
      <artifactId>guava</artifactId>
      <version>${guava.version}</version>
      <scope>test</scope>
    </dependency>

    <dependency>
      <groupId>com.google.protobuf</groupId>
      <artifactId>protobuf-java</artifactId>
      <scope>test</scope>
    </dependency>

    <dependency>
      <groupId>commons-lang</groupId>
      <artifactId>commons-lang</artifactId>
      <version>${commons-lang.version}</version>
      <scope>test</scope>
    </dependency>

    <dependency>
      <groupId>io.grpc</groupId>
      <artifactId>grpc-alts</artifactId>
      <scope>test</scope>
    </dependency>
    <dependency>
      <groupId>io.grpc</groupId>
      <artifactId>grpc-stub</artifactId>
      <scope>test</scope>
    </dependency>

    <dependency>
      <groupId>io.grpc</groupId>
      <artifactId>grpc-api</artifactId>
      <scope>test</scope>
    </dependency>

    <dependency>
      <groupId>io.grpc</groupId>
      <artifactId>grpc-grpclb</artifactId>
      <scope>test</scope>
    </dependency>

    <dependency>
      <groupId>io.grpc</groupId>
      <artifactId>grpc-netty-shaded</artifactId>
      <scope>test</scope>
    </dependency>


    <!-- Testing deps -->
    <dependency>
      <groupId>org.hamcrest</groupId>
      <artifactId>hamcrest-core</artifactId>
      <version>${hamcrest.version}</version>
      <scope>test</scope>
    </dependency>

    <dependency>
      <groupId>org.hamcrest</groupId>
      <artifactId>hamcrest-library</artifactId>
      <version>${hamcrest.version}</version>
      <scope>test</scope>
    </dependency>

    <dependency>
      <groupId>junit</groupId>
      <artifactId>junit</artifactId>
      <version>${junit.version}</version>
      <scope>test</scope>
    </dependency>
  </dependencies>

  <build>
    <pluginManagement>
      <plugins>
        <!-- Start Skip publishing -->
        <plugin>
          <groupId>org.apache.maven.plugins</groupId>
          <artifactId>maven-deploy-plugin</artifactId>
          <version>3.0.0-M2</version>
          <configuration>
            <skip>true</skip>
          </configuration>
        </plugin>
        <plugin>
          <groupId>org.sonatype.plugins</groupId>
          <artifactId>nexus-staging-maven-plugin</artifactId>
          <configuration>
            <skipNexusStagingDeployMojo>true</skipNexusStagingDeployMojo>
          </configuration>
        </plugin>
        <plugin>
          <groupId>org.apache.maven.plugins</groupId>
          <artifactId>maven-site-plugin</artifactId>
          <configuration>
            <skipDeploy>true</skipDeploy>
          </configuration>
        </plugin>
        <plugin>
          <groupId>org.apache.maven.plugins</groupId>
          <artifactId>maven-source-plugin</artifactId>
          <configuration>
            <skipSource>true</skipSource>
          </configuration>
        </plugin>
        <plugin>
          <groupId>org.apache.maven.plugins</groupId>
          <artifactId>maven-javadoc-plugin</artifactId>
          <configuration>
            <skip>true</skip>
          </configuration>
        </plugin>
        <plugin>
          <groupId>org.apache.maven.plugins</groupId>
          <artifactId>maven-gpg-plugin</artifactId>
          <configuration>
            <skip>true</skip>
          </configuration>
        </plugin>
        <plugin>
          <groupId>org.codehaus.mojo</groupId>
          <artifactId>clirr-maven-plugin</artifactId>
          <configuration>
            <skip>true</skip>
          </configuration>
        </plugin>
        <!-- End Skip publishing -->
      </plugins>
    </pluginManagement>
    <plugins>
      <plugin>
        <groupId>org.apache.maven.plugins</groupId>
        <artifactId>maven-surefire-plugin</artifactId>
        <executions>
          <execution>
            <id>default-test</id>
            <phase>test</phase>
            <goals>
              <goal>test</goal>
            </goals>
            <configuration>
              <trimStackTrace>false</trimStackTrace>
              <excludes>
                <exclude>**/*.java</exclude>
              </excludes>
            </configuration>
          </execution>
        </executions>
      </plugin>
    </plugins>
  </build>
</project><|MERGE_RESOLUTION|>--- conflicted
+++ resolved
@@ -127,26 +127,6 @@
       <build>
         <plugins>
           <plugin>
-<<<<<<< HEAD
-=======
-            <groupId>${project.groupId}</groupId>
-            <artifactId>bigtable-emulator-maven-plugin</artifactId>
-            <version>2.3.1-SNAPSHOT</version> <!-- {x-version-update:bigtable-client-parent:current} -->
-            <executions>
-              <execution>
-                <goals>
-                  <goal>start</goal>
-                  <goal>stop</goal>
-                </goals>
-                <configuration>
-                  <propertyName>bigtable.emulator.endpoint</propertyName>
-                </configuration>
-              </execution>
-            </executions>
-          </plugin>
-
-          <plugin>
->>>>>>> 93b7067c
             <artifactId>maven-failsafe-plugin</artifactId>
             <executions>
               <execution>
