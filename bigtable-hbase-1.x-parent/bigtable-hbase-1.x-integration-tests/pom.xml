--- conflicted
+++ resolved
@@ -20,11 +20,7 @@
   <parent>
     <groupId>com.google.cloud.bigtable</groupId>
     <artifactId>bigtable-hbase-1.x-parent</artifactId>
-<<<<<<< HEAD
-    <version>2.0.0-beta6</version> <!-- {x-version-update:bigtable-client-parent:current} -->
-=======
     <version>2.0.0-beta7-SNAPSHOT</version> <!-- {x-version-update:bigtable-client-parent:current} -->
->>>>>>> 0b8e338d
   </parent>
 
   <artifactId>bigtable-hbase-1.x-integration-tests</artifactId>
@@ -133,11 +129,7 @@
           <plugin>
             <groupId>${project.groupId}</groupId>
             <artifactId>bigtable-emulator-maven-plugin</artifactId>
-<<<<<<< HEAD
-            <version>2.0.0-beta6</version> <!-- {x-version-update:bigtable-client-parent:current} -->
-=======
             <version>2.0.0-beta7-SNAPSHOT</version> <!-- {x-version-update:bigtable-client-parent:current} -->
->>>>>>> 0b8e338d
             <executions>
               <execution>
                 <goals>
@@ -221,11 +213,7 @@
     <dependency>
       <groupId>com.google.cloud.bigtable</groupId>
       <artifactId>bigtable-hbase</artifactId>
-<<<<<<< HEAD
-      <version>2.0.0-beta6</version> <!-- {x-version-update:bigtable-client-parent:current} -->
-=======
       <version>2.0.0-beta7-SNAPSHOT</version> <!-- {x-version-update:bigtable-client-parent:current} -->
->>>>>>> 0b8e338d
       <scope>test</scope>
       <exclusions>
         <!-- included in hbase-shaded-testing-util -->
@@ -239,11 +227,7 @@
     <dependency>
       <groupId>${project.groupId}</groupId>
       <artifactId>bigtable-hbase-1.x</artifactId>
-<<<<<<< HEAD
-      <version>2.0.0-beta6</version> <!-- {x-version-update:bigtable-client-parent:current} -->
-=======
       <version>2.0.0-beta7-SNAPSHOT</version> <!-- {x-version-update:bigtable-client-parent:current} -->
->>>>>>> 0b8e338d
       <scope>test</scope>
       <exclusions>
         <!-- included in hbase-shaded-testing-util -->
@@ -257,11 +241,7 @@
     <dependency>
       <groupId>${project.groupId}</groupId>
       <artifactId>bigtable-hbase-integration-tests-common</artifactId>
-<<<<<<< HEAD
-      <version>2.0.0-beta6</version> <!-- {x-version-update:bigtable-client-parent:current} -->
-=======
       <version>2.0.0-beta7-SNAPSHOT</version> <!-- {x-version-update:bigtable-client-parent:current} -->
->>>>>>> 0b8e338d
       <type>test-jar</type>
       <scope>test</scope>
       <exclusions>
