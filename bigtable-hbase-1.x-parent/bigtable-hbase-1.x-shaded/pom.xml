<?xml version="1.0" encoding="UTF-8"?>
<!--
Copyright 2017 Google LLC

Licensed under the Apache License, Version 2.0 (the "License");
you may not use this file except in compliance with the License.
You may obtain a copy of the License at

    http://www.apache.org/licenses/LICENSE-2.0

Unless required by applicable law or agreed to in writing, software
distributed under the License is distributed on an "AS IS" BASIS,
WITHOUT WARRANTIES OR CONDITIONS OF ANY KIND, either express or implied.
See the License for the specific language governing permissions and
limitations under the License.
-->
<project xmlns="http://maven.apache.org/POM/4.0.0" xmlns:xsi="http://www.w3.org/2001/XMLSchema-instance" xsi:schemaLocation="http://maven.apache.org/POM/4.0.0 http://maven.apache.org/xsd/maven-4.0.0.xsd">
  <parent>
    <artifactId>bigtable-hbase-1.x-parent</artifactId>
    <groupId>com.google.cloud.bigtable</groupId>
    <version>2.12.1-SNAPSHOT</version> <!-- {x-version-update:bigtable-client-parent:current} -->
  </parent>
  <modelVersion>4.0.0</modelVersion>

  <artifactId>bigtable-hbase-1.x-shaded</artifactId>
  <description>
    Please use bigtable-hbase-1.x or bigtable-hbase-1.x-hadoop. Bigtable
    connector compatible with HBase 1.x. It exposes the minimal set of
    dependencies. Its mainly intended to be used by dataflow 1.x to avoid
    version conflicts with grpc &amp; protobuf. Prefer to use bigtable-hbase-1.x
    in general and bigtable-hbase-1.x-hadoop for hadoop classpath compatible
    applications.
  </description>

  <dependencyManagement>
    <dependencies>
      <dependency>
        <groupId>com.google.cloud</groupId>
        <artifactId>google-cloud-bigtable-bom</artifactId>
        <version>${bigtable.version}</version>
        <type>pom</type>
        <scope>import</scope>
      </dependency>
      <dependency>
        <groupId>com.google.cloud</groupId>
        <artifactId>google-cloud-bigtable-deps-bom</artifactId>
        <version>${bigtable.version}</version>
        <type>pom</type>
        <scope>import</scope>
      </dependency>

      <!-- Conscrypt can't be shaded, and since we are trying to make this connector a single jar drop in, mark it as provided.
      End users can always add it themselves
      -->
      <dependency>
        <groupId>org.conscrypt</groupId>
        <artifactId>conscrypt-openjdk-uber</artifactId>
        <scope>provided</scope>
      </dependency>
      <dependency>
        <groupId>org.conscrypt</groupId>
        <artifactId>conscrypt-openjdk</artifactId>
        <scope>provided</scope>
      </dependency>

      <!-- Annotation jars that should not be relocated, but are also not required during runtime -->
      <dependency>
        <groupId>javax.annotation</groupId>
        <artifactId>javax.annotation-api</artifactId>
        <scope>provided</scope>
      </dependency>
      <dependency>
        <groupId>org.checkerframework</groupId>
        <artifactId>checker-qual</artifactId>
        <scope>provided</scope>
      </dependency>
      <dependency>
        <groupId>com.google.code.findbugs</groupId>
        <artifactId>jsr305</artifactId>
        <scope>provided</scope>
      </dependency>
    </dependencies>
  </dependencyManagement>

  <dependencies>
    <!-- HBase public deps -->
    <dependency>
      <groupId>org.apache.hbase</groupId>
      <artifactId>hbase-shaded-client</artifactId>
      <version>${hbase1.version}</version>
      <exclusions>
        <exclusion>
          <groupId>log4j</groupId>
          <artifactId>log4j</artifactId>
        </exclusion>
      </exclusions>
    </dependency>
    <dependency>
      <groupId>ch.qos.reload4j</groupId>
      <artifactId>reload4j</artifactId>
      <version>${reload4j.version}</version>
    </dependency>

    <!-- Internal dependencies that will be shaded along with their transitive dependencies.
     When adding new internal dependencies, make sure to exclude them from the reactor in direct dependents.
     See the *-hadoop/pom.xml and bigtable-hbase-beam/pom.xml for more details-->
    <dependency>
      <groupId>${project.groupId}</groupId>
      <artifactId>bigtable-hbase-1.x</artifactId>
      <version>2.12.1-SNAPSHOT</version> <!-- {x-version-update:bigtable-client-parent:current} -->
    </dependency>

    <!-- Since opencensus-api is a transitive dep, we have to shade its impl as well.
    Otherwise the -api will be permanently severed from the impl and exporters -->
    <dependency>
      <groupId>io.opencensus</groupId>
      <artifactId>opencensus-impl</artifactId>
    </dependency>
    <dependency>
      <groupId>io.opencensus</groupId>
      <artifactId>opencensus-contrib-zpages</artifactId>
    </dependency>
    <dependency>
      <groupId>io.opencensus</groupId>
      <artifactId>opencensus-exporter-stats-stackdriver</artifactId>
    </dependency>
    <dependency>
      <groupId>io.opencensus</groupId>
      <artifactId>opencensus-exporter-trace-stackdriver</artifactId>
    </dependency>
    <dependency>
      <groupId>io.opencensus</groupId>
      <artifactId>opencensus-exporter-metrics-ocagent</artifactId>
      <version>${opencensus.version}</version>
      <exclusions>
        <!-- we already use netty-shaded -->
        <exclusion>
          <groupId>io.grpc</groupId>
          <artifactId>grpc-netty</artifactId>
        </exclusion>
      </exclusions>
    </dependency>
    <dependency>
      <groupId>io.opencensus</groupId>
      <artifactId>opencensus-exporter-trace-ocagent</artifactId>
      <version>${opencensus.version}</version>
      <exclusions>
        <!-- we already use netty-shaded -->
        <exclusion>
          <groupId>io.grpc</groupId>
          <artifactId>grpc-netty</artifactId>
        </exclusion>
      </exclusions>
    </dependency>

    <!-- grpc-census needed alongside opencensus-exporter-stats-stackdriver for GRPC stats exports to work -->
    <dependency>
      <groupId>io.grpc</groupId>
      <artifactId>grpc-census</artifactId>
    </dependency>
<<<<<<< HEAD

    <!-- Manually promote public dependencies: This is necessary to avoid flattening hbase-shaded-client's dependency tree -->
    <dependency>
      <groupId>org.apache.hbase</groupId>
      <artifactId>hbase-shaded-client</artifactId>
      <version>${hbase1.version}</version>
      <exclusions>
        <exclusion>
          <groupId>log4j</groupId>
          <artifactId>log4j</artifactId>
        </exclusion>
      </exclusions>
    </dependency>
    <dependency>
      <groupId>ch.qos.reload4j</groupId>
      <artifactId>reload4j</artifactId>
      <version>${reload4j.version}</version>
      <scope>runtime</scope>
    </dependency>

    <dependency>
      <groupId>commons-logging</groupId>
      <artifactId>commons-logging</artifactId>
      <version>${commons-logging.version}</version>
    </dependency>
    <dependency>
      <groupId>io.dropwizard.metrics</groupId>
      <artifactId>metrics-core</artifactId>
      <version>${dropwizard-metrics.version}</version>
    </dependency>
    <!--needs to be declared as a dependency to be excluded from shading-->
    <dependency>
      <groupId>com.google.code.findbugs</groupId>
      <artifactId>jsr305</artifactId>
      <version>${jsr305.version}</version>
    </dependency>
=======
>>>>>>> df0a8219
  </dependencies>

  <build>
    <plugins>
      <plugin>
        <groupId>org.codehaus.mojo</groupId>
        <artifactId>license-maven-plugin</artifactId>
        <version>2.0.0</version>
        <executions>
          <execution>
            <id>default-cli</id>
            <phase>generate-resources</phase>
            <goals>
              <goal>add-third-party</goal>
            </goals>
            <configuration>
              <excludedScopes>test,provided,system</excludedScopes>
              <!-- Should mirror the shade plugin exclusions-->
              <excludedArtifacts>hbase-shaded-client|commons-logging|slf4j-api|findbugs-annotations|htrace-core4|log4j|htrace-core|slf4j-log4j12|reload4j</excludedArtifacts>
              <generateBundle>true</generateBundle>
            </configuration>
          </execution>
        </executions>
      </plugin>
      <plugin>
        <groupId>org.apache.maven.plugins</groupId>
        <artifactId>maven-shade-plugin</artifactId>
        <executions>
          <execution>
            <phase>package</phase>
            <goals>
              <goal>shade</goal>
            </goals>
            <configuration>
              <shadedArtifactAttached>false</shadedArtifactAttached>
              <createDependencyReducedPom>true</createDependencyReducedPom>
              <!-- Need to manually promote to dependencies to keep the structure of hbase-shade-client.
               Also, this is needed to workaround maven reactor not using dependency-reduced-pom.xml
               files. See note in bigtable-1.x-hadoop .-->
              <promoteTransitiveDependencies>false</promoteTransitiveDependencies>
              <transformers>
                <transformer implementation="org.apache.maven.plugins.shade.resource.ApacheLicenseResourceTransformer"/>
                <transformer implementation="org.apache.maven.plugins.shade.resource.ApacheNoticeResourceTransformer"/>
                <transformer implementation="org.apache.maven.plugins.shade.resource.ServicesResourceTransformer" />
              </transformers>
              <filters>
                <filter>
                  <artifact>*:*</artifact>
                  <excludes>
                    <exclude>META-INF/*.SF</exclude>
                    <exclude>META-INF/*.DSA</exclude>
                    <exclude>META-INF/*.RSA</exclude>
                    <exclude>META-INF/MANIFEST.MF</exclude>
                    <exclude>META-INF/DEPENDENCIES</exclude>
                    <exclude>META-INF/versions/9/module-info.class</exclude>
                  </excludes>
                </filter>
              </filters>
              <artifactSet>
                <excludes>
                  <!-- exclude hbase-shaded-client & all of its dependencies -->
                  <exclude>org.apache.hbase:hbase-shaded-client</exclude>
                  <exclude>commons-logging:commons-logging</exclude>
                  <exclude>org.slf4j:slf4j-api</exclude>
                  <exclude>com.github.stephenc.findbugs:findbugs-annotations</exclude>
                  <exclude>org.apache.htrace:htrace-core4</exclude>
                  <exclude>log4j:log4j</exclude>
                  <exclude>org.apache.htrace:htrace-core</exclude>
                  <exclude>org.slf4j:slf4j-log4j12</exclude>
                  <!-- Exclude reload4j -->
                  <exclude>ch.qos.reload4j:reload4j</exclude>
                </excludes>
              </artifactSet>
              <relocations>
                <relocation>
                  <pattern>com.google</pattern>
                  <shadedPattern>com.google.bigtable.repackaged.com.google</shadedPattern>
                  <excludes>
                    <!-- don't shade our public hbase implementation. This includes com.google.cloud.bigtable.hbase.*
                     and references to com.google.cloud.bigtable.hbase1_x in the version specific jars.
                    -->
                    <exclude>com.google.cloud.bigtable.hbase*.**</exclude>
                    <exclude>com.google.cloud.bigtable.metrics.**</exclude>

                    <!-- in case maven is called with overlapping goals (ie. mvn install verify),
                    avoid double relocation -->
                    <exclude>com.google.bigtable.repackaged.**</exclude>
                  </excludes>
                </relocation>

                <relocation>
                  <pattern>com.fasterxml</pattern>
                  <shadedPattern>com.google.bigtable.repackaged.com.faster.xml</shadedPattern>
                </relocation>
                <relocation>
                  <pattern>com.twitter</pattern>
                  <shadedPattern>com.google.bigtable.repackaged.com.twitter</shadedPattern>
                </relocation>
                <!-- Take special care of grpc-netty-shaded, it uses the package
                     io.grpc.netty.shaded.io.grpc.netty, which will cause the
                     ServicesResourceTransformer to replace both occurrences of io.grpc
                 -->
                <relocation>
                  <pattern>io.grpc.netty.shaded.io.grpc.netty</pattern>
                  <shadedPattern>com.google.bigtable.repackaged.io.grpc.netty</shadedPattern>
                </relocation>
                <relocation>
                  <pattern>io.grpc</pattern>
                  <shadedPattern>com.google.bigtable.repackaged.io.grpc</shadedPattern>
                </relocation>
                <relocation>
                  <pattern>io.perfmark</pattern>
                  <shadedPattern>com.google.bigtable.repackaged.io.perfmark</shadedPattern>
                </relocation>


                <!-- Opencensus related shading -->
                <relocation>
                  <pattern>io.opencensus</pattern>
                  <shadedPattern>com.google.bigtable.repackaged.io.opencensus</shadedPattern>
                </relocation>
                <relocation>
                  <pattern>google.monitoring</pattern>
                  <shadedPattern>com.google.bigtable.repackaged.google.monitoring</shadedPattern>
                </relocation>
                <relocation>
                  <pattern>org.json</pattern>
                  <shadedPattern>com.google.bigtable.repackaged.org.json</shadedPattern>
                </relocation>
                <relocation>
                  <pattern>com.lmax</pattern>
                  <shadedPattern>com.google.bigtable.repackaged.com.lmax</shadedPattern>
                </relocation>

                <!-- Relocate netty, taking care to keep the prefix consistent for native tcnative
                  libs. For details see:
                    https://github.com/netty/netty/pull/6995
                    https://github.com/grpc/grpc-java/pull/2485
                -->
                <relocation>
                  <pattern>META-INF/native/libio_grpc_netty_shaded_netty</pattern>
                  <shadedPattern>META-INF/native/libcom_google_bigtable_repackaged_io_grpc_netty_shaded_netty</shadedPattern>
                </relocation>
                <relocation>
                  <pattern>META-INF/native/io_grpc_netty_shaded_netty</pattern>
                  <shadedPattern>META-INF/native/com_google_bigtable_repackaged_io_grpc_netty_shaded_netty</shadedPattern>
                </relocation>
                <relocation>
                  <pattern>org.joda</pattern>
                  <shadedPattern>com.google.bigtable.repackaged.org.joda</shadedPattern>
                </relocation>
                <relocation>
                  <pattern>org.apache.http</pattern>
                  <shadedPattern>com.google.bigtable.repackaged.org.apache.http</shadedPattern>
                </relocation>
                <relocation>
                  <pattern>org.apache.commons.codec</pattern>
                  <shadedPattern>com.google.bigtable.repackaged.org.apache.commons.codec</shadedPattern>
                </relocation>
                <relocation>
                  <pattern>org.apache.commons.lang3</pattern>
                  <shadedPattern>com.google.bigtable.repackaged.org.apache.commons.lang3</shadedPattern>
                </relocation>
                <relocation>
                  <pattern>org.threeten</pattern>
                  <shadedPattern>com.google.bigtable.repackaged.org.threeten</shadedPattern>
                </relocation>
                <relocation>
                  <pattern>org.codehaus</pattern>
                  <shadedPattern>com.google.bigtable.repackaged.org.codehaus</shadedPattern>
                </relocation>
                <relocation>
                  <pattern>android.annotation</pattern>
                  <shadedPattern>com.google.bigtable.repackaged.android.annotation</shadedPattern>
                </relocation>
                <relocation>
                  <pattern>net.bytebuddy</pattern>
                  <shadedPattern>com.google.bigtable.repackaged.net.bytebuddy</shadedPattern>
                </relocation>
              </relocations>
            </configuration>
          </execution>
        </executions>
      </plugin>
      <plugin>
        <groupId>com.google.cloud.bigtable.test</groupId>
        <artifactId>bigtable-build-helper</artifactId>
        <version>2.12.1-SNAPSHOT</version> <!-- {x-version-update:bigtable-client-parent:current} -->

        <executions>
          <execution>
            <id>verify-shaded-jar-entries</id>
            <phase>verify</phase>
            <goals>
              <goal>verify-shaded-jar-entries</goal>
            </goals>
            <configuration>
              <allowedJarClassEntries>
                <classEntry>com/google/bigtable</classEntry>
                <classEntry>com/google/cloud/bigtable</classEntry>
                <classEntry>org/apache/hadoop/hbase/client/AbstractBigtableAdmin</classEntry>
                <classEntry>org/apache/hadoop/hbase/client/AbstractBigtableConnection</classEntry>
                <classEntry>org/apache/hadoop/hbase/client/CommonConnection</classEntry>
                <classEntry>org/apache/hadoop/hbase/client/BigtableAsyncRegistry</classEntry>
              </allowedJarClassEntries>
            </configuration>
          </execution>
          <execution>
            <id>verify-shaded-exclusions</id>
            <phase>verify</phase>
            <goals>
              <goal>verify-shaded-exclusions</goal>
            </goals>
          </execution>
          <execution>
            <id>verify-mirror-deps-hbase</id>
            <phase>verify</phase>
            <goals>
              <goal>verify-mirror-deps</goal>
            </goals>
            <configuration>
              <targetDependencies>
                <targetDependency>org.apache.hbase:hbase-shaded-client</targetDependency>
              </targetDependencies>
              <ignoredDependencies>
                <ignoredDependency>log4j:log4j</ignoredDependency>
              </ignoredDependencies>
            </configuration>
          </execution>
          <execution>
            <id>verify-mirror-deps-hbase-cbt</id>
            <phase>verify</phase>
            <goals>
              <goal>verify-mirror-deps</goal>
            </goals>
            <configuration>
              <targetDependencies>
                <targetDependency>com.google.cloud:google-cloud-bigtable</targetDependency>
              </targetDependencies>
            </configuration>
          </execution>
        </executions>
      </plugin>
    </plugins>
  </build>
</project><|MERGE_RESOLUTION|>--- conflicted
+++ resolved
@@ -158,45 +158,6 @@
       <groupId>io.grpc</groupId>
       <artifactId>grpc-census</artifactId>
     </dependency>
-<<<<<<< HEAD
-
-    <!-- Manually promote public dependencies: This is necessary to avoid flattening hbase-shaded-client's dependency tree -->
-    <dependency>
-      <groupId>org.apache.hbase</groupId>
-      <artifactId>hbase-shaded-client</artifactId>
-      <version>${hbase1.version}</version>
-      <exclusions>
-        <exclusion>
-          <groupId>log4j</groupId>
-          <artifactId>log4j</artifactId>
-        </exclusion>
-      </exclusions>
-    </dependency>
-    <dependency>
-      <groupId>ch.qos.reload4j</groupId>
-      <artifactId>reload4j</artifactId>
-      <version>${reload4j.version}</version>
-      <scope>runtime</scope>
-    </dependency>
-
-    <dependency>
-      <groupId>commons-logging</groupId>
-      <artifactId>commons-logging</artifactId>
-      <version>${commons-logging.version}</version>
-    </dependency>
-    <dependency>
-      <groupId>io.dropwizard.metrics</groupId>
-      <artifactId>metrics-core</artifactId>
-      <version>${dropwizard-metrics.version}</version>
-    </dependency>
-    <!--needs to be declared as a dependency to be excluded from shading-->
-    <dependency>
-      <groupId>com.google.code.findbugs</groupId>
-      <artifactId>jsr305</artifactId>
-      <version>${jsr305.version}</version>
-    </dependency>
-=======
->>>>>>> df0a8219
   </dependencies>
 
   <build>
