--- conflicted
+++ resolved
@@ -16,27 +16,11 @@
 -->
 <project xmlns="http://maven.apache.org/POM/4.0.0" xmlns:xsi="http://www.w3.org/2001/XMLSchema-instance" xsi:schemaLocation="http://maven.apache.org/POM/4.0.0 http://maven.apache.org/xsd/maven-4.0.0.xsd">
   <modelVersion>4.0.0</modelVersion>
-<!--  <build>-->
-<!--    <plugins>-->
-<!--      <plugin>-->
-<!--        <groupId>org.apache.maven.plugins</groupId>-->
-<!--        <artifactId>maven-compiler-plugin</artifactId>-->
-<!--        <configuration>-->
-<!--          <source>8</source>-->
-<!--          <target>8</target>-->
-<!--        </configuration>-->
-<!--      </plugin>-->
-<!--    </plugins>-->
-<!--  </build>-->
 
   <parent>
     <groupId>com.google.cloud.bigtable</groupId>
     <artifactId>bigtable-hbase-1.x-parent</artifactId>
-<<<<<<< HEAD
-    <version>2.0.0-beta6</version> <!-- {x-version-update:bigtable-client-parent:current} -->
-=======
     <version>2.0.0-beta7-SNAPSHOT</version> <!-- {x-version-update:bigtable-client-parent:current} -->
->>>>>>> 0b8e338d
   </parent>
 
   <artifactId>bigtable-hbase-1.x</artifactId>
@@ -69,19 +53,10 @@
   </dependencyManagement>
 
   <dependencies>
-<!--    <dependency>-->
-<!--      <groupId>org.apache.hbase</groupId>-->
-<!--      <artifactId>hbase-server</artifactId>-->
-<!--      <version>${hbase.version}</version>-->
-<!--    </dependency>-->
     <dependency>
       <groupId>com.google.cloud.bigtable</groupId>
       <artifactId>bigtable-hbase</artifactId>
-<<<<<<< HEAD
-      <version>2.0.0-beta6</version> <!-- {x-version-update:bigtable-client-parent:current} -->
-=======
       <version>2.0.0-beta7-SNAPSHOT</version> <!-- {x-version-update:bigtable-client-parent:current} -->
->>>>>>> 0b8e338d
     </dependency>
     <dependency>
       <groupId>com.google.cloud.bigtable</groupId>
@@ -185,11 +160,7 @@
     <dependency>
       <groupId>net.bytebuddy</groupId>
       <artifactId>byte-buddy</artifactId>
-<<<<<<< HEAD
-      <version>1.12.6</version>
-=======
       <version>${byte.buddy.version}</version>
->>>>>>> 0b8e338d
     </dependency>
 
 
@@ -197,11 +168,7 @@
     <dependency>
       <groupId>com.google.cloud.bigtable</groupId>
       <artifactId>bigtable-internal-test-helper</artifactId>
-<<<<<<< HEAD
-      <version>2.0.0-beta6</version> <!-- {x-version-update:bigtable-client-parent:current} -->
-=======
       <version>2.0.0-beta7-SNAPSHOT</version> <!-- {x-version-update:bigtable-client-parent:current} -->
->>>>>>> 0b8e338d
       <scope>test</scope>
     </dependency>
     <dependency>
