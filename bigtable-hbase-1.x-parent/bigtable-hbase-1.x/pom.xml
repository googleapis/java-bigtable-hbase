<?xml version="1.0" encoding="UTF-8"?>
<!--
Copyright 2015 Google LLC

Licensed under the Apache License, Version 2.0 (the "License");
you may not use this file except in compliance with the License.
You may obtain a copy of the License at

    http://www.apache.org/licenses/LICENSE-2.0

Unless required by applicable law or agreed to in writing, software
distributed under the License is distributed on an "AS IS" BASIS,
WITHOUT WARRANTIES OR CONDITIONS OF ANY KIND, either express or implied.
See the License for the specific language governing permissions and
limitations under the License.
-->
<project xmlns="http://maven.apache.org/POM/4.0.0" xmlns:xsi="http://www.w3.org/2001/XMLSchema-instance" xsi:schemaLocation="http://maven.apache.org/POM/4.0.0 http://maven.apache.org/xsd/maven-4.0.0.xsd">
  <modelVersion>4.0.0</modelVersion>

  <parent>
    <groupId>com.google.cloud.bigtable</groupId>
    <artifactId>bigtable-hbase-1.x-parent</artifactId>
    <version>2.6.4-SNAPSHOT</version> <!-- {x-version-update:bigtable-client-parent:current} -->
  </parent>

  <artifactId>bigtable-hbase-1.x</artifactId>
  <packaging>jar</packaging>
  <name>${project.groupId}:${project.artifactId}</name>
  <description>
    Bigtable connector compatible with HBase 1.x. It uses hbase-shaded-client
    and exposes unshaded bigtable-client-core. Its meant to be used in
    standalone applications and apache beam. Please use
    bigtable-hbase-1.x-hadoop for hadoop classpath compatible applications.
  </description>

  <dependencyManagement>
    <dependencies>
      <dependency>
        <groupId>com.google.cloud</groupId>
        <artifactId>google-cloud-bigtable-bom</artifactId>
        <version>${bigtable.version}</version>
        <type>pom</type>
        <scope>import</scope>
      </dependency>
      <dependency>
        <groupId>com.google.cloud</groupId>
        <artifactId>google-cloud-bigtable-deps-bom</artifactId>
        <version>${bigtable.version}</version>
        <type>pom</type>
        <scope>import</scope>
      </dependency>
    </dependencies>
  </dependencyManagement>

  <dependencies>
    <dependency>
      <groupId>com.google.cloud.bigtable</groupId>
      <artifactId>bigtable-hbase</artifactId>
      <version>2.6.4-SNAPSHOT</version> <!-- {x-version-update:bigtable-client-parent:current} -->
    </dependency>
    <dependency>
      <groupId>com.google.cloud.bigtable</groupId>
      <artifactId>bigtable-metrics-api</artifactId>
      <version>${bigtable-client-core.version}</version>
      <exclusions>
        <exclusion>
          <groupId>com.google.api</groupId>
          <artifactId>api-common</artifactId>
        </exclusion>
      </exclusions>
    </dependency>

    <dependency>
      <groupId>org.apache.hbase</groupId>
      <artifactId>hbase-shaded-client</artifactId>
      <version>${hbase1.version}</version>
    </dependency>

    <dependency>
      <groupId>com.google.api</groupId>
      <artifactId>api-common</artifactId>
    </dependency>
    <dependency>
      <groupId>com.google.protobuf</groupId>
      <artifactId>protobuf-java</artifactId>
    </dependency>
    <dependency>
      <groupId>com.google.guava</groupId>
      <artifactId>guava</artifactId>
    </dependency>
    <dependency>
      <groupId>io.dropwizard.metrics</groupId>
      <artifactId>metrics-core</artifactId>
      <version>${hbase1-metrics.version}</version>
    </dependency>

    <!-- deps for metrics instrumentation, these should be removed once we expose more hooks in veneer metrics -->
    <dependency>
      <groupId>com.google.api</groupId>
      <artifactId>gax</artifactId>
    </dependency>
    <dependency>
      <groupId>com.google.auth</groupId>
      <artifactId>google-auth-library-credentials</artifactId>
    </dependency>

    <!-- These are direct dependencies of TestBigtableConnection.java which is in test scope,
     but they are transitive dependencies of bigtable-client-core, which needs them during runtime.
     For more information please see https://github.com/googleapis/java-bigtable-hbase/pull/2447 -->
    <dependency>
      <groupId>io.grpc</groupId>
      <artifactId>grpc-api</artifactId>
      <scope>compile</scope>
    </dependency>
    <dependency>
      <groupId>io.grpc</groupId>
      <artifactId>grpc-context</artifactId>
      <scope>compile</scope>
    </dependency>
    <dependency>
      <groupId>io.grpc</groupId>
      <artifactId>grpc-core</artifactId>
      <scope>compile</scope>
    </dependency>
    <dependency>
      <groupId>io.grpc</groupId>
      <artifactId>grpc-stub</artifactId>
      <scope>compile</scope>
    </dependency>
    <dependency>
      <groupId>com.google.api.grpc</groupId>
      <artifactId>grpc-google-cloud-bigtable-admin-v2</artifactId>
      <scope>compile</scope>
    </dependency>
    <dependency>
      <groupId>com.google.api.grpc</groupId>
      <artifactId>proto-google-cloud-bigtable-admin-v2</artifactId>
      <scope>compile</scope>
    </dependency>
    <dependency>
      <groupId>com.google.api.grpc</groupId>
      <artifactId>proto-google-cloud-bigtable-v2</artifactId>
      <scope>compile</scope>
    </dependency>
    <dependency>
      <groupId>com.google.cloud</groupId>
      <artifactId>google-cloud-bigtable</artifactId>
      <scope>compile</scope>
    </dependency>
    <dependency>
      <groupId>com.google.cloud</groupId>
      <artifactId>google-cloud-core</artifactId>
      <scope>compile</scope>
    </dependency>
    <dependency>
      <groupId>com.google.api.grpc</groupId>
      <artifactId>grpc-google-cloud-bigtable-v2</artifactId>
      <scope>compile</scope>
    </dependency>
    <dependency>
      <groupId>net.bytebuddy</groupId>
      <artifactId>byte-buddy</artifactId>
      <version>${byte.buddy.version}</version>
    </dependency>


    <!-- Test dependencies-->
    <dependency>
      <groupId>com.google.cloud.bigtable</groupId>
      <artifactId>bigtable-internal-test-helper</artifactId>
      <version>2.6.4-SNAPSHOT</version> <!-- {x-version-update:bigtable-client-parent:current} -->
      <scope>test</scope>
    </dependency>
    <dependency>
      <groupId>com.google.truth</groupId>
      <artifactId>truth</artifactId>
      <version>1.1.3</version>
      <scope>test</scope>
      <exclusions>
        <exclusion>
          <groupId>org.checkerframework</groupId>
          <artifactId>checker-qual</artifactId>
        </exclusion>
      </exclusions>
    </dependency>
    <dependency>
      <groupId>io.dropwizard.metrics</groupId>
      <artifactId>metrics-graphite</artifactId>
      <version>${hbase1-metrics.version}</version>
      <scope>test</scope>
    </dependency>
    <dependency>
      <groupId>junit</groupId>
      <artifactId>junit</artifactId>
      <version>${junit.version}</version>
      <scope>test</scope>
    </dependency>
    <dependency>
      <groupId>org.mockito</groupId>
      <artifactId>mockito-core</artifactId>
      <version>${mockito.version}</version>
      <scope>test</scope>
    </dependency>
  </dependencies>

  <build>
    <plugins>
      <plugin>
        <groupId>org.apache.maven.plugins</groupId>
        <artifactId>maven-dependency-plugin</artifactId>
        <version>3.3.0</version>
        <configuration>
          <ignoredNonTestScopedDependencies>
<<<<<<< HEAD
            <!-- Dependencies declared in this file are transitive dependencies of bigtable-client-core, which needs them during runtime.
             For more information please see https://github.com/googleapis/java-bigtable-hbase/pull/2447 -->
=======
            <!-- Temporarily disable dependency plugin until we figure out why it thinks compile deps like google-cloud-bigtable are unused
                For example:
                [WARNING] Non-test scoped test only dependencies found:
                [WARNING]    com.google.cloud:google-cloud-bigtable:jar:2.16.0:compile
                ...

                Same problem exists in bigtable-hbase-2.x
            -->
>>>>>>> 4d00a79f
            <ignoredNonTestScopedDependency>*</ignoredNonTestScopedDependency>
          </ignoredNonTestScopedDependencies>
        </configuration>
      </plugin>
    </plugins>
  </build>
</project><|MERGE_RESOLUTION|>--- conflicted
+++ resolved
@@ -211,10 +211,6 @@
         <version>3.3.0</version>
         <configuration>
           <ignoredNonTestScopedDependencies>
-<<<<<<< HEAD
-            <!-- Dependencies declared in this file are transitive dependencies of bigtable-client-core, which needs them during runtime.
-             For more information please see https://github.com/googleapis/java-bigtable-hbase/pull/2447 -->
-=======
             <!-- Temporarily disable dependency plugin until we figure out why it thinks compile deps like google-cloud-bigtable are unused
                 For example:
                 [WARNING] Non-test scoped test only dependencies found:
@@ -223,7 +219,6 @@
 
                 Same problem exists in bigtable-hbase-2.x
             -->
->>>>>>> 4d00a79f
             <ignoredNonTestScopedDependency>*</ignoredNonTestScopedDependency>
           </ignoredNonTestScopedDependencies>
         </configuration>
