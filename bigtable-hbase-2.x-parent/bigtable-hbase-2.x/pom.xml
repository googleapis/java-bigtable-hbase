<?xml version="1.0" encoding="UTF-8"?>
<!--
Copyright 2015 Google Inc. All Rights Reserved.

Licensed under the Apache License, Version 2.0 (the "License");
you may not use this file except in compliance with the License.
You may obtain a copy of the License at

    http://www.apache.org/licenses/LICENSE-2.0

Unless required by applicable law or agreed to in writing, software
distributed under the License is distributed on an "AS IS" BASIS,
WITHOUT WARRANTIES OR CONDITIONS OF ANY KIND, either express or implied.
See the License for the specific language governing permissions and
limitations under the License.
-->
<project xmlns="http://maven.apache.org/POM/4.0.0" xmlns:xsi="http://www.w3.org/2001/XMLSchema-instance" xsi:schemaLocation="http://maven.apache.org/POM/4.0.0 http://maven.apache.org/xsd/maven-4.0.0.xsd">
  <modelVersion>4.0.0</modelVersion>

  <parent>
    <groupId>com.google.cloud.bigtable</groupId>
    <artifactId>bigtable-hbase-2.x-parent</artifactId>
    <version>1.25.1-sp.1-SNAPSHOT</version> <!-- {x-version-update:bigtable-client-parent:current} -->
  </parent>

  <properties>
    <hbase.version>${hbase.version.2}</hbase.version>
  </properties>

  <artifactId>bigtable-hbase-2.x</artifactId>
  <packaging>jar</packaging>
  <name>${project.groupId}:${project.artifactId}</name>
  <description>
    Bigtable connector compatible with HBase 2.x. It uses hbase-shaded-client
    and exposes unshaded bigtable-client-core. Its meant to be used in
    standalone applications and apache beam. Please use
    bigtable-hbase-2.x-hadoop for hadoop classpath compatible applications.
  </description>

  <dependencyManagement>
    <dependencies>
      <dependency>
        <groupId>com.google.cloud</groupId>
        <artifactId>google-cloud-bigtable-bom</artifactId>
        <version>${bigtable.version}</version>
        <type>pom</type>
        <scope>import</scope>
      </dependency>
      <dependency>
        <groupId>com.google.cloud</groupId>
        <artifactId>google-cloud-bigtable-deps-bom</artifactId>
        <version>${bigtable.version}</version>
        <type>pom</type>
        <scope>import</scope>
      </dependency>
    </dependencies>
  </dependencyManagement>

  <dependencies>
    <dependency>
      <groupId>${project.groupId}</groupId>
      <artifactId>bigtable-hbase</artifactId>
      <version>1.25.1-sp.1-SNAPSHOT</version> <!-- {x-version-update:bigtable-client-parent:current} -->
    </dependency>

    <dependency>
      <groupId>com.google.cloud.bigtable</groupId>
      <artifactId>bigtable-client-core</artifactId>
      <version>${project.version}</version>
    </dependency>

    <dependency>
      <groupId>com.google.cloud.bigtable</groupId>
      <artifactId>bigtable-metrics-api</artifactId>
      <version>1.25.1-sp.1-SNAPSHOT</version> <!-- {x-version-update:bigtable-client-parent:current} -->
    </dependency>

    <dependency>
      <groupId>org.apache.hbase</groupId>
      <artifactId>hbase-shaded-client</artifactId>
      <version>${hbase.version}</version>
      <exclusions>
        <exclusion>
          <groupId>org.slf4j</groupId>
          <artifactId>slf4j-log4j12</artifactId>
        </exclusion>
      </exclusions>
    </dependency>
    <dependency>
      <groupId>io.grpc</groupId>
      <artifactId>grpc-stub</artifactId>
    </dependency>

    <dependency>
      <groupId>com.google.api</groupId>
      <artifactId>api-common</artifactId>
    </dependency>
    <dependency>
      <groupId>com.google.api.grpc</groupId>
      <artifactId>proto-google-cloud-bigtable-admin-v2</artifactId>
    </dependency>
    <dependency>
      <groupId>com.google.cloud</groupId>
      <artifactId>google-cloud-bigtable</artifactId>
    </dependency>
    <dependency>
      <groupId>com.google.guava</groupId>
      <artifactId>guava</artifactId>
    </dependency>
    <dependency>
      <groupId>io.dropwizard.metrics</groupId>
      <artifactId>metrics-core</artifactId>
      <version>${hbase2-metrics.version}</version>
    </dependency>
    <dependency>
      <groupId>io.opencensus</groupId>
      <artifactId>opencensus-api</artifactId>
    </dependency>
    <dependency>
      <groupId>org.threeten</groupId>
      <artifactId>threetenbp</artifactId>
    </dependency>
    <dependency>
      <groupId>io.grpc</groupId>
      <artifactId>grpc-api</artifactId>
    </dependency>
    <dependency>
      <groupId>com.google.api.grpc</groupId>
      <artifactId>proto-google-cloud-bigtable-v2</artifactId>
    </dependency>

    <!-- Test dependencies-->
    <dependency>
      <groupId>io.dropwizard.metrics</groupId>
      <artifactId>metrics-graphite</artifactId>
      <version>${hbase2-metrics.version}</version>
      <scope>test</scope>
    </dependency>

    <dependency>
      <groupId>org.hamcrest</groupId>
      <artifactId>hamcrest-core</artifactId>
      <version>${hamcrest.version}</version>
      <scope>test</scope>
    </dependency>
    <dependency>
      <groupId>junit</groupId>
      <artifactId>junit</artifactId>
      <version>${junit.version}</version>
      <scope>test</scope>
    </dependency>
    <dependency>
      <groupId>org.mockito</groupId>
      <artifactId>mockito-core</artifactId>
      <version>${mockito.version}</version>
      <scope>test</scope>
    </dependency>
    <dependency>
      <groupId>com.google.protobuf</groupId>
      <artifactId>protobuf-java</artifactId>
    </dependency>
    <dependency>
      <groupId>com.google.api.grpc</groupId>
      <artifactId>grpc-google-cloud-bigtable-v2</artifactId>
    </dependency>
  </dependencies>
<<<<<<< HEAD
  <build>
    <plugins>
      <!--  skip publishing for sp-->
      <plugin>
        <groupId>org.apache.maven.plugins</groupId>
        <artifactId>maven-deploy-plugin</artifactId>
        <version>2.8.2</version>
        <configuration>
          <skip>true</skip>
        </configuration>
      </plugin>
      <plugin>
        <groupId>org.sonatype.plugins</groupId>
        <artifactId>nexus-staging-maven-plugin</artifactId>
        <version>1.6.8</version>
        <configuration>
          <skipNexusStagingDeployMojo>true</skipNexusStagingDeployMojo>
        </configuration>
      </plugin>
      <!--  end skip publishing for sp-->
      <plugin>
        <artifactId>maven-compiler-plugin</artifactId>
        <version>3.8.1</version>
        <configuration>
          <source>${compileSource.1.8}</source>
          <target>${compileSource.1.8}</target>
          <showWarnings>true</showWarnings>
          <showDeprecation>false</showDeprecation>
          <compilerArgument>-Xlint:-options</compilerArgument>
        </configuration>
      </plugin>
    </plugins>
  </build>
=======
>>>>>>> 78c5e576
</project><|MERGE_RESOLUTION|>--- conflicted
+++ resolved
@@ -164,7 +164,6 @@
       <artifactId>grpc-google-cloud-bigtable-v2</artifactId>
     </dependency>
   </dependencies>
-<<<<<<< HEAD
   <build>
     <plugins>
       <!--  skip publishing for sp-->
@@ -185,19 +184,6 @@
         </configuration>
       </plugin>
       <!--  end skip publishing for sp-->
-      <plugin>
-        <artifactId>maven-compiler-plugin</artifactId>
-        <version>3.8.1</version>
-        <configuration>
-          <source>${compileSource.1.8}</source>
-          <target>${compileSource.1.8}</target>
-          <showWarnings>true</showWarnings>
-          <showDeprecation>false</showDeprecation>
-          <compilerArgument>-Xlint:-options</compilerArgument>
-        </configuration>
-      </plugin>
     </plugins>
   </build>
-=======
->>>>>>> 78c5e576
 </project>