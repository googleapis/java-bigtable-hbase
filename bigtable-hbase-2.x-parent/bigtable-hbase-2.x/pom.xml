--- conflicted
+++ resolved
@@ -157,7 +157,6 @@
       </plugin>
 
       <plugin>
-<<<<<<< HEAD
         <groupId>org.codehaus.mojo</groupId>
         <artifactId>build-helper-maven-plugin</artifactId>
         <version>3.3.0</version>
@@ -191,8 +190,6 @@
 
       <plugin>
         <!-- skip for bigtable-hbase to allow for upcoming refactoring-->
-=======
->>>>>>> f0bb9d65
         <groupId>org.codehaus.mojo</groupId>
         <artifactId>build-helper-maven-plugin</artifactId>
         <version>3.3.0</version>
