/*
 * Copyright 2015 Google Inc. All Rights Reserved.
 *
 * Licensed under the Apache License, Version 2.0 (the "License");
 * you may not use this file except in compliance with the License.
 * You may obtain a copy of the License at
 *
 *     http://www.apache.org/licenses/LICENSE-2.0
 *
 * Unless required by applicable law or agreed to in writing, software
 * distributed under the License is distributed on an "AS IS" BASIS,
 * WITHOUT WARRANTIES OR CONDITIONS OF ANY KIND, either express or implied.
 * See the License for the specific language governing permissions and
 * limitations under the License.
 */
package com.google.cloud.bigtable.hbase;

import static org.mockito.Matchers.any;
import static org.mockito.Matchers.argThat;
import static org.mockito.Matchers.same;
import static org.mockito.Mockito.doAnswer;
import static org.mockito.Mockito.doReturn;
import static org.mockito.Mockito.times;
import static org.mockito.Mockito.verify;
import static org.mockito.Mockito.when;

import com.google.bigtable.v2.MutateRowRequest;
import com.google.bigtable.v2.MutateRowsRequest;
import com.google.bigtable.v2.ReadModifyWriteRowRequest;
import com.google.bigtable.v2.ReadRowsRequest;
import com.google.cloud.bigtable.config.BigtableOptions;
import com.google.cloud.bigtable.grpc.BigtableSession;
import com.google.cloud.bigtable.grpc.BigtableTableName;
import com.google.cloud.bigtable.grpc.async.AsyncExecutor;
import com.google.cloud.bigtable.grpc.async.BulkMutation;
import com.google.cloud.bigtable.grpc.async.BulkRead;
import com.google.cloud.bigtable.grpc.scanner.FlatRow;
import com.google.cloud.bigtable.grpc.scanner.FlatRow.Cell;
import com.google.cloud.bigtable.hbase.adapters.Adapters;
import com.google.cloud.bigtable.hbase.adapters.HBaseRequestAdapter;
import com.google.cloud.bigtable.util.ByteStringer;
import com.google.common.collect.ImmutableList;
import com.google.common.util.concurrent.Futures;
import com.google.common.util.concurrent.ListenableFuture;
import com.google.protobuf.ByteString;
import com.google.protobuf.Empty;

import org.apache.commons.lang.RandomStringUtils;
import org.apache.hadoop.conf.Configuration;
import org.apache.hadoop.hbase.TableName;
import org.apache.hadoop.hbase.client.Append;
import org.apache.hadoop.hbase.client.Delete;
import org.apache.hadoop.hbase.client.Get;
import org.apache.hadoop.hbase.client.Increment;
import org.apache.hadoop.hbase.client.Put;
import org.apache.hadoop.hbase.client.Result;
import org.apache.hadoop.hbase.client.RetriesExhaustedWithDetailsException;
import org.apache.hadoop.hbase.client.RowMutations;
import org.apache.hadoop.hbase.client.coprocessor.Batch.Callback;
import org.apache.hadoop.hbase.util.Bytes;
import org.hamcrest.BaseMatcher;
import org.hamcrest.Description;
import org.hamcrest.Matcher;
import org.junit.Assert;
import org.junit.Before;
import org.junit.Test;
import org.mockito.Mock;
import org.mockito.Mockito;
import org.mockito.MockitoAnnotations;
import org.mockito.invocation.InvocationOnMock;
import org.mockito.stubbing.Answer;

import java.io.IOException;
import java.util.ArrayList;
import java.util.Arrays;
import java.util.List;
import java.util.concurrent.ExecutionException;
import java.util.concurrent.Executor;
import java.util.concurrent.atomic.AtomicInteger;

/**
 * Tests {@link BatchExecutor}
 */
@SuppressWarnings({"unchecked", "rawtypes"})
public class TestBatchExecutor {

<<<<<<< HEAD
=======
  BigtableOptions.Builder DEFAULT_OPTIONS = BigtableOptions.Builder();

>>>>>>> 9e4a9126
  private static Put randomPut() {
    return new Put(randomBytes(8))
        .addColumn(Bytes.toBytes("cf"), Bytes.toBytes("qual"), Bytes.toBytes("SomeValue"));
  }

  private static byte[] randomBytes(int count) {
    return Bytes.toBytes(RandomStringUtils.random(count));
  }

  private static Matcher<Result> matchesRow(final Result expected) {
    return new BaseMatcher<Result>() {

      @Override
      public void describeTo(Description description) {
      }

      @Override
      public boolean matches(Object item) {
        try {
          Result.compareResults((Result) item, expected);
          return true;
        } catch (Exception e) {
          return false;
        }
      }

      @Override
      public void describeMismatch(Object item, Description mismatchDescription) {
      }
    };
  }

  @Mock
  private BigtableSession mockBigtableSession;

  @Mock
  private AsyncExecutor mockAsyncExecutor;

  @Mock
  private BulkRead mockBulkRead;

  @Mock
  private BulkMutation mockBulkMutation;

  @Mock
  private ListenableFuture mockFuture;

  private HBaseRequestAdapter requestAdapter;
  @Before
  public void setup() throws InterruptedException {
    final BigtableOptions.Builder options = BigtableOptions.Builder()
        .setProjectId("projectId")
        .setInstanceId("instanceId");
    requestAdapter =
        new HBaseRequestAdapter(options, TableName.valueOf("table"), new Configuration(false));

    MockitoAnnotations.initMocks(this);
    when(mockBulkMutation.add(any(MutateRowsRequest.Entry.class))).thenReturn(mockFuture);
    when(mockAsyncExecutor.readModifyWriteRowAsync(any(ReadModifyWriteRowRequest.class))).thenReturn(mockFuture);
    when(mockBigtableSession.createAsyncExecutor()).thenReturn(mockAsyncExecutor);
    when(mockBigtableSession.createBulkMutation(any(BigtableTableName.class))).thenReturn(mockBulkMutation);
    when(mockBigtableSession.createBulkRead(any(BigtableTableName.class))).thenReturn(mockBulkRead);
    doAnswer(new Answer<Void>() {
      @Override
      public Void answer(InvocationOnMock invocation) throws Throwable {
        invocation.getArgumentAt(0, Runnable.class).run();
        return null;
      }
    }).when(mockFuture).addListener(any(Runnable.class), any(Executor.class));
    doReturn(true).when(mockFuture).isDone();
  }

  @Test
  public void testGet() throws Exception {
    when(mockBulkRead.add(any(ReadRowsRequest.class))).thenReturn(mockFuture);
    final byte[] key = randomBytes(8);
    FlatRow response = FlatRow.newBuilder().withRowKey(ByteString.copyFrom(key)).build();
    setFuture(ImmutableList.of(response));
    Result[] results = batch(Arrays.asList(new Get(key)));
    Assert.assertTrue(matchesRow(Adapters.FLAT_ROW_ADAPTER.adaptResponse(response)).matches(results[0]));
  }

  @Test
  public void testPut() throws Exception {
    testMutation(randomPut());
  }

  @Test
  public void testDelete() throws Exception {
    testMutation(new Delete(randomBytes(8)));
  }

  @Test
  public void testAppend() throws Exception {
    testMutation(new Append(randomBytes(8)));
  }

  @Test
  public void testIncrement() throws Exception {
    testMutation(new Increment(randomBytes(8)));
  }

  @Test
  public void testRowMutations() throws Exception {
    testMutation(new RowMutations(randomBytes(8)));
  }

  @Test
  public void testShutdownService() throws Exception {
    when(mockAsyncExecutor.mutateRowAsync(any(MutateRowRequest.class)))
        .thenThrow(new IllegalStateException("closed"));
    try {
      batch(Arrays.asList(randomPut()));
    } catch (RetriesExhaustedWithDetailsException e) {
      Assert.assertEquals(1, e.getCauses().size());
      Assert.assertEquals(IOException.class, e.getCause(0).getClass());
    }
  }

  @Test
  public void testAsyncException() throws Exception {
    String message = "Something bad happened";
    when(mockAsyncExecutor.mutateRowAsync(any(MutateRowRequest.class)))
        .thenThrow(new RuntimeException(message));
    try {
      batch(Arrays.asList(randomPut()));
    } catch (RetriesExhaustedWithDetailsException e) {
      Assert.assertEquals(1, e.getCauses().size());
      Assert.assertEquals(IOException.class, e.getCause(0).getClass());
      Assert.assertEquals(RuntimeException.class, e.getCause(0).getCause().getClass());
      Assert.assertEquals(message, e.getCause(0).getCause().getMessage());
    }
  }

  @Test
  public void testPartialResults() throws Exception {
    byte[] key1 = randomBytes(8);
    byte[] key2 = randomBytes(8);
    FlatRow response1 =
        FlatRow
            .newBuilder().withRowKey(ByteString.copyFrom(key1)).addCell(new Cell("cf",
                ByteString.EMPTY, 10, ByteString.copyFromUtf8("hi!"), new ArrayList<String>()))
            .build();

    RuntimeException exception = new RuntimeException("Something bad happened");
    when(mockBulkRead.add(any(ReadRowsRequest.class)))
        .thenReturn(Futures.immediateFuture(response1))
        .thenReturn(Futures.<FlatRow> immediateFailedFuture(exception));

    List<Get> gets = Arrays.asList(new Get(key1), new Get(key2));
    Object[] results = new Object[2];

    try {
      createExecutor(BigtableOptions.getDefaultOptions()).batch(gets, results);
    } catch(RetriesExhaustedWithDetailsException ignored) {
    }
    Assert.assertTrue("first result is a result", results[0] instanceof Result);
    Assert.assertTrue(Bytes.equals(((Result)results[0]).getRow(), key1));
    Assert.assertEquals(exception, results[1]);
  }

  @Test
  public void testGetCallback() throws Exception {
    when(mockBulkRead.add(any(ReadRowsRequest.class))).thenReturn(mockFuture);
    byte[] key = randomBytes(8);
    FlatRow response = FlatRow.newBuilder().withRowKey(ByteString.copyFrom(key)).build();
    setFuture(ImmutableList.of(response));
    final Callback<Result> callback = Mockito.mock(Callback.class);
    List<Get> gets = Arrays.asList(new Get(key));
    createExecutor(BigtableOptions.getDefaultOptions()).batchCallback(gets, new Object[1], callback);

    verify(callback, times(1)).update(same(BatchExecutor.NO_REGION), same(key),
      argThat(matchesRow(Adapters.FLAT_ROW_ADAPTER.adaptResponse(response))));
  }

  @Test
  public void testBatchBulkGets() throws Exception {
    final List<Get> gets = new ArrayList<>(10);
    final List<ListenableFuture<FlatRow>> expected = new ArrayList<>(10);

    gets.add(new Get(Bytes.toBytes("key0")));
    expected.add(Futures.<FlatRow> immediateFuture(null));
    for (int i = 1; i < 10; i++) {
      byte[] row_key = randomBytes(8);
      gets.add(new Get(row_key));
      ByteString key = ByteStringer.wrap(row_key);
      ByteString cellValue = ByteString.copyFrom(randomBytes(8));
      expected.add(Futures.immediateFuture(FlatRow.newBuilder().withRowKey(key)
          .addCell("family", ByteString.EMPTY, System.nanoTime() / 1000, cellValue).build()));
    }

    // Test 10 gets, but return only 9 to test the row not found case.
    when(mockBulkRead.add(any(ReadRowsRequest.class)))
        .then(new Answer<ListenableFuture<FlatRow>>() {
          final AtomicInteger counter = new AtomicInteger();

          @Override
          public ListenableFuture<FlatRow> answer(InvocationOnMock invocation) throws Throwable {
            return expected.get(counter.getAndIncrement());
          }
        });
    ByteString key = ByteStringer.wrap(randomBytes(8));
    ByteString cellValue = ByteString.copyFrom(randomBytes(8));
    FlatRow row = FlatRow.newBuilder().withRowKey(key)
        .addCell("family", ByteString.EMPTY, System.nanoTime() / 1000, cellValue).build();
    when(mockFuture.get()).thenReturn(row);

    BatchExecutor underTest = createExecutor(BigtableOptions.getDefaultOptions());
    Result[] results = underTest.batch(gets);
    verify(mockBulkRead, times(10)).add(any(ReadRowsRequest.class));
    verify(mockBulkRead, times(1)).flush();
    Assert.assertTrue(matchesRow(Result.EMPTY_RESULT).matches(results[0]));
    for (int i = 1; i < results.length; i++) {
      Assert.assertTrue(
        "Expected " + Bytes.toString(gets.get(i).getRow()) + " but was "
            + Bytes.toString(results[i].getRow()),
        Bytes.equals(results[i].getRow(), gets.get(i).getRow()));
    }
  }

  // HELPERS

  private void testMutation(org.apache.hadoop.hbase.client.Row mutation) throws Exception {
    setFuture(Empty.getDefaultInstance());
    Result[] results = batch(Arrays.asList(mutation));
    Assert.assertTrue(matchesRow(Result.EMPTY_RESULT).matches(results[0]));
  }

  protected void setFuture(Object response) throws InterruptedException, ExecutionException {
    when(mockFuture.get()).thenReturn(response);
    when(mockFuture.isDone()).thenReturn(true);
  }

  private BatchExecutor createExecutor(BigtableOptions.Builder options) {
    when(mockBigtableSession.getOptions()).thenReturn(options);
    return new BatchExecutor(mockBigtableSession, requestAdapter);
  }

  private Result[] batch(final List<? extends org.apache.hadoop.hbase.client.Row> actions)
      throws Exception {
    return createExecutor(BigtableOptions.getDefaultOptions()).batch(actions);
  }
}<|MERGE_RESOLUTION|>--- conflicted
+++ resolved
@@ -84,11 +84,6 @@
 @SuppressWarnings({"unchecked", "rawtypes"})
 public class TestBatchExecutor {
 
-<<<<<<< HEAD
-=======
-  BigtableOptions.Builder DEFAULT_OPTIONS = BigtableOptions.Builder();
-
->>>>>>> 9e4a9126
   private static Put randomPut() {
     return new Put(randomBytes(8))
         .addColumn(Bytes.toBytes("cf"), Bytes.toBytes("qual"), Bytes.toBytes("SomeValue"));
@@ -322,8 +317,8 @@
     when(mockFuture.isDone()).thenReturn(true);
   }
 
-  private BatchExecutor createExecutor(BigtableOptions.Builder options) {
-    when(mockBigtableSession.getOptions()).thenReturn(options);
+  private BatchExecutor createExecutor(BigtableOptions options) {
+    when(mockBigtableSession.getOptions()).thenReturn(options.toBuilder());
     return new BatchExecutor(mockBigtableSession, requestAdapter);
   }
 
