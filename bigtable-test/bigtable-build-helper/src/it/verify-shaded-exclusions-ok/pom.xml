--- conflicted
+++ resolved
@@ -60,11 +60,7 @@
       <plugin>
         <groupId>com.google.cloud.bigtable.test</groupId>
         <artifactId>bigtable-build-helper</artifactId>
-<<<<<<< HEAD
-        <version>2.0.0-beta6</version> <!-- {x-version-update:bigtable-client-parent:current} -->
-=======
         <version>2.0.0-beta7-SNAPSHOT</version> <!-- {x-version-update:bigtable-client-parent:current} -->
->>>>>>> 0b8e338d
         <executions>
           <execution>
             <id>test</id>
