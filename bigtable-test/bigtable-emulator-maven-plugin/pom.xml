<?xml version="1.0" encoding="UTF-8"?>
<!--
Copyright 2017 Google LLC

Licensed under the Apache License, Version 2.0 (the "License");
you may not use this file except in compliance with the License.
You may obtain a copy of the License at

    http://www.apache.org/licenses/LICENSE-2.0

Unless required by applicable law or agreed to in writing, software
distributed under the License is distributed on an "AS IS" BASIS,
WITHOUT WARRANTIES OR CONDITIONS OF ANY KIND, either express or implied.
See the License for the specific language governing permissions and
limitations under the License.
-->
<project xmlns="http://maven.apache.org/POM/4.0.0" xmlns:xsi="http://www.w3.org/2001/XMLSchema-instance" xsi:schemaLocation="http://maven.apache.org/POM/4.0.0 http://maven.apache.org/xsd/maven-4.0.0.xsd">
  <modelVersion>4.0.0</modelVersion>

  <parent>
    <groupId>com.google.cloud.bigtable</groupId>
    <artifactId>bigtable-test</artifactId>
<<<<<<< HEAD
    <version>2.0.0-beta6</version> <!-- {x-version-update:bigtable-client-parent:current} -->
=======
    <version>2.0.0-beta7-SNAPSHOT</version> <!-- {x-version-update:bigtable-client-parent:current} -->
>>>>>>> 0b8e338d
  </parent>


  <artifactId>bigtable-emulator-maven-plugin</artifactId>
  <packaging>maven-plugin</packaging>
  <name>${project.groupId}:${project.artifactId}</name>
  <description>
    Maven integration for the cloud bigtable emulator.
  </description>

  <properties>
    <maven.version>3.6.3</maven.version>
  </properties>

  <dependencies>
    <dependency>
      <groupId>org.apache.maven</groupId>
      <artifactId>maven-core</artifactId>
      <version>${maven.version}</version>
    </dependency>
    <dependency>
      <groupId>org.apache.maven</groupId>
      <artifactId>maven-plugin-api</artifactId>
      <version>${maven.version}</version>
    </dependency>
    <dependency>
      <groupId>com.google.guava</groupId>
      <artifactId>guava</artifactId>
      <version>${guava.version}</version>
    </dependency>
    <dependency>
      <groupId>org.apache.maven.plugin-tools</groupId>
      <artifactId>maven-plugin-annotations</artifactId>
      <version>3.6.1</version>
      <scope>provided</scope>
    </dependency>
  </dependencies>

  <build>
    <plugins>
      <plugin>
        <artifactId>maven-plugin-plugin</artifactId>
        <version>3.6.1</version>
        <executions>
          <execution>
            <id>mojo-descriptor</id>
            <goals>
              <goal>descriptor</goal>
            </goals>
          </execution>
        </executions>
      </plugin>
    </plugins>
  </build>

  <profiles>
    <profile>
      <id>bigtableEmulatorIts</id>
      <build>

        <plugins>
          <plugin>
            <groupId>org.apache.maven.plugins</groupId>
            <artifactId>maven-invoker-plugin</artifactId>
            <version>3.2.2</version>
            <configuration>
              <debug>true</debug>
              <cloneProjectsTo>${project.build.directory}/it</cloneProjectsTo>
              <pomIncludes>
                <pomInclude>*/pom.xml</pomInclude>
              </pomIncludes>
              <postBuildHookScript>verify</postBuildHookScript>
              <localRepositoryPath>
                ${project.build.directory}/local-repo
              </localRepositoryPath>
              <settingsFile>src/it/settings.xml</settingsFile>
              <goals>
                <goal>clean</goal>
                <goal>verify</goal>
              </goals>
            </configuration>
            <executions>
              <execution>
                <id>integration-test</id>
                <goals>
                  <goal>install</goal>
                  <goal>integration-test</goal>
                  <goal>verify</goal>
                </goals>
              </execution>
            </executions>
          </plugin>
        </plugins>

      </build>
    </profile>
  </profiles>
</project><|MERGE_RESOLUTION|>--- conflicted
+++ resolved
@@ -20,11 +20,7 @@
   <parent>
     <groupId>com.google.cloud.bigtable</groupId>
     <artifactId>bigtable-test</artifactId>
-<<<<<<< HEAD
-    <version>2.0.0-beta6</version> <!-- {x-version-update:bigtable-client-parent:current} -->
-=======
     <version>2.0.0-beta7-SNAPSHOT</version> <!-- {x-version-update:bigtable-client-parent:current} -->
->>>>>>> 0b8e338d
   </parent>
 
 
