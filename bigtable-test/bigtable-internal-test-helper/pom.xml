--- conflicted
+++ resolved
@@ -5,11 +5,7 @@
     <parent>
         <artifactId>bigtable-test</artifactId>
         <groupId>com.google.cloud.bigtable</groupId>
-<<<<<<< HEAD
-        <version>2.0.0-beta6</version> <!-- {x-version-update:bigtable-client-parent:current} -->
-=======
         <version>2.0.0-beta7-SNAPSHOT</version> <!-- {x-version-update:bigtable-client-parent:current} -->
->>>>>>> 0b8e338d
     </parent>
     <modelVersion>4.0.0</modelVersion>
 
