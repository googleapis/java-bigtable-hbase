--- conflicted
+++ resolved
@@ -314,38 +314,9 @@
     List<Cell> cellsToReplicateForTable = new ArrayList<>();
     int batchSizeInBytes = 0;
     for (BigtableWALEntry walEntry : walEntries) {
-<<<<<<< HEAD
       // To prevent loops in two-way replication, skip entry if it is a Bigtable-replicated entry.
       if (isTwoWayReplication && isBigtableReplicatedEntry(walEntry)) {
         continue;
-=======
-
-      /**
-       * When two-way replication is enabled, every WAL entry has its last cell checked to see if
-       * it's a replicated entry. If it is, the entry is skipped.
-       */
-      if (isTwoWayReplication) {
-        Cell lastCell = walEntry.getCells().get(walEntry.getCells().size() - 1);
-        if (Arrays.equals(CellUtil.cloneQualifier(lastCell), sourceCbtQualifier)) {
-          // Prevent a loop, this WAL is coming from CBT, we don't want to replicate it back to
-          // source
-          // So we log and skip this WAL.
-          LOG.trace(
-              "Dropping WAL entry as it came from CBT , Row key: "
-                  + Bytes.toString(CellUtil.cloneRow(lastCell)));
-          if (metricsExporter != null) {
-            metricsExporter.incCounters(SOURCE_CBT_DROPPED, 1);
-          }
-          continue;
-        } else {
-          LOG.trace(
-              "Replicating WAL entry as it originated on HBase , Row key: "
-                  + Bytes.toString(CellUtil.cloneRow(lastCell)));
-          if (metricsExporter != null) {
-            metricsExporter.incCounters(SOURCE_HBASE_REPLICATED, 1);
-          }
-        }
->>>>>>> 7b94a9c6
       }
 
       // Translate the incompatible mutations.
@@ -379,29 +350,10 @@
     int numCellsInBatch = 0;
     for (Map.Entry<ByteRange, List<Cell>> rowCells : cellsToReplicateByRow.entrySet()) {
 
-<<<<<<< HEAD
-
       // If two-way replication is enabled, tag row cells with origin info so Bigtable CDC knows to
       // skip this batch and not replicate batch back to HBase.
       if (isTwoWayReplication) {
         appendOriginInfoToRowCells(rowCells);
-=======
-      // If two-way replication is enabled, add delete marker on SOURCE_HBASE qualifier,
-      // this acts as a source tag for bidirectional replication.
-      // CBT CDC will look at this delete marker and skip replicating the WAL to HBase
-      if (isTwoWayReplication) {
-        Cell lastCell = rowCells.getValue().get(rowCells.getValue().size() - 1);
-
-        // TODO fix the timestamp to be a constant
-        Cell sourceHbaseMarker =
-            new KeyValue(
-                CellUtil.cloneRow(lastCell),
-                CellUtil.cloneFamily(lastCell),
-                sourceHbaseQualifier,
-                0l,
-                KeyValue.Type.Delete);
-        rowCells.getValue().add(sourceHbaseMarker);
->>>>>>> 7b94a9c6
       }
 
       // TODO handle the case where a single row has >100K mutations (very rare, but should not
