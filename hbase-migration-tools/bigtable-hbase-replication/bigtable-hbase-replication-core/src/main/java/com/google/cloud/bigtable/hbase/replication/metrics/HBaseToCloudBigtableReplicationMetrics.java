--- conflicted
+++ resolved
@@ -24,13 +24,10 @@
   public static final String INCOMPATIBLE_MUTATION_METRIC_KEY = "bigtableIncompatibleMutations";
   public static final String DROPPED_INCOMPATIBLE_MUTATION_METRIC_KEY =
       "bigtableDroppedIncompatibleMutations";
-<<<<<<< HEAD
 
   public static final String INCOMPATIBLE_MUTATION_DELETES_METRICS_KEY =
       "bigtableIncompatibleDeleteMutations";
   public static final String INCOMPATIBLE_MUTATION_TIMESTAMP_OVERFLOW_METRIC_KEY =
       "bigtableIncompatibleTimestampOverflowMutation";
-=======
   public static final String PUTS_IN_FUTURE_METRIC_KEY = "bigtablePutsInFutureMutations";
->>>>>>> 7dd76539
 }