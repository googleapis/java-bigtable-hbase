<?xml version="1.0" encoding="UTF-8"?>
<!--
Copyright 2015 Google LLC

Licensed under the Apache License, Version 2.0 (the "License");
you may not use this file except in compliance with the License.
You may obtain a copy of the License at

    http://www.apache.org/licenses/LICENSE-2.0

Unless required by applicable law or agreed to in writing, software
distributed under the License is distributed on an "AS IS" BASIS,
WITHOUT WARRANTIES OR CONDITIONS OF ANY KIND, either express or implied.
See the License for the specific language governing permissions and
limitations under the License.
-->
<project xmlns="http://maven.apache.org/POM/4.0.0"
  xmlns:xsi="http://www.w3.org/2001/XMLSchema-instance"
  xsi:schemaLocation="http://maven.apache.org/POM/4.0.0 http://maven.apache.org/xsd/maven-4.0.0.xsd">
  <modelVersion>4.0.0</modelVersion>

  <parent>
    <groupId>com.google.cloud.bigtable</groupId>
    <artifactId>bigtable-hbase-mirroring-client-2.x-parent</artifactId>
    <version>0.1.4-SNAPSHOT</version> <!-- {x-version-update:bigtable-hbase-mirroring:current} -->
  </parent>

  <artifactId>bigtable-hbase-mirroring-client-1.x-2.x-integration-tests</artifactId>
  <packaging>jar</packaging>
  <version>0.1.4-SNAPSHOT</version> <!-- {x-version-update:bigtable-hbase-mirroring:current} -->

  <name>${project.groupId}:${project.artifactId}</name>
  <description>
    This project contains test cases that ought to work for either bigtable-hbase or hbase proper.
  </description>

  <properties>
    <hbase.version>${hbase2.version}</hbase.version>
    <google.bigtable.connection.impl>com.google.cloud.bigtable.hbase2_x.BigtableConnection</google.bigtable.connection.impl>
    <test.timeout>1800</test.timeout>
  </properties>

  <profiles>
    <profile>
      <id>HBase12ToBigtableLocalIntegrationTests</id>
      <build>
        <plugins>
          <plugin>
            <groupId>${project.groupId}</groupId>
            <artifactId>bigtable-emulator-maven-plugin</artifactId>
            <version>2.6.4-SNAPSHOT</version> <!-- {x-version-update:bigtable-client-parent:current} -->
            <executions>
              <execution>
                <goals>
                  <goal>start</goal>
                  <goal>stop</goal>
                </goals>
                <configuration>
                  <propertyName>bigtable.emulator.endpoint</propertyName>
                </configuration>
              </execution>
            </executions>
          </plugin>

          <plugin>
            <groupId>org.apache.maven.plugins</groupId>
            <artifactId>maven-failsafe-plugin</artifactId>
            <executions>
              <execution>
                <id>integration-tests</id>
                <goals>
                  <goal>integration-test</goal>
                  <goal>verify</goal>
                </goals>
                <configuration>
                  <includes>
                    <include>**/IntegrationTests.java</include>
                  </includes>

                  <systemPropertyVariables>
                    <integration-tests-config-file-name>hbase-to-bigtable-local-configuration.xml</integration-tests-config-file-name>
                    <integrations.compat.table-creator-impl>com.google.cloud.bigtable.hbase.mirroring.utils.compat.TableCreator2x</integrations.compat.table-creator-impl>
                    <integrations.compat.failingregion.impl>org.apache.hadoop.hbase.regionserver.FailingHBaseHRegion2</integrations.compat.failingregion.impl>
                  </systemPropertyVariables>

                  <environmentVariables>
                    <_BIGTABLE_EMULATOR_HOST>${bigtable.emulator.endpoint}</_BIGTABLE_EMULATOR_HOST>
                  </environmentVariables>

                  <redirectTestOutputToFile>true</redirectTestOutputToFile>

                  <!-- Fork & set system properties -->
                  <forkCount>1</forkCount>
                  <forkedProcessTimeoutInSeconds>${test.timeout}</forkedProcessTimeoutInSeconds>
                  <argLine>-Xmx2048m</argLine>

                  <!-- Make sure to fail the build when the suite fails to initialize -->
                  <failIfNoTests>true</failIfNoTests>

                  <!-- prevent multiple executions from clobering each other -->
                  <summaryFile>
                    ${project.build.directory}/failsafe-reports/integration-tests/failsafe-summary.xml
                  </summaryFile>
                  <reportsDirectory>${project.build.directory}/failsafe-reports/integration-tests
                  </reportsDirectory>
                </configuration>
              </execution>
            </executions>
          </plugin>
        </plugins>
      </build>
    </profile>
    <profile>
      <id>BigtableToHBase12LocalIntegrationTests</id>
      <build>
        <plugins>
          <plugin>
            <groupId>${project.groupId}</groupId>
            <artifactId>bigtable-emulator-maven-plugin</artifactId>
            <version>2.6.4-SNAPSHOT</version> <!-- {x-version-update:bigtable-client-parent:current} -->
            <executions>
              <execution>
                <goals>
                  <goal>start</goal>
                  <goal>stop</goal>
                </goals>
                <configuration>
                  <propertyName>bigtable.emulator.endpoint</propertyName>
                </configuration>
              </execution>
            </executions>
          </plugin>

          <plugin>
            <groupId>org.apache.maven.plugins</groupId>
            <artifactId>maven-failsafe-plugin</artifactId>
            <executions>
              <execution>
                <id>integration-tests</id>
                <goals>
                  <goal>integration-test</goal>
                  <goal>verify</goal>
                </goals>
                <configuration>
                  <includes>
                    <include>**/IntegrationTests.java</include>
                  </includes>

                  <systemPropertyVariables>
                    <integration-tests-config-file-name>bigtable-to-hbase-local-configuration.xml</integration-tests-config-file-name>
                    <integrations.compat.table-creator-impl>com.google.cloud.bigtable.hbase.mirroring.utils.compat.TableCreator2x</integrations.compat.table-creator-impl>
                    <integrations.compat.failingregion.impl>org.apache.hadoop.hbase.regionserver.FailingHBaseHRegion2</integrations.compat.failingregion.impl>
                  </systemPropertyVariables>

                  <environmentVariables>
                    <_BIGTABLE_EMULATOR_HOST>${bigtable.emulator.endpoint}</_BIGTABLE_EMULATOR_HOST>
                  </environmentVariables>

                  <redirectTestOutputToFile>true</redirectTestOutputToFile>

                  <!-- Fork & set system properties -->
                  <forkCount>1</forkCount>
                  <forkedProcessTimeoutInSeconds>${test.timeout}</forkedProcessTimeoutInSeconds>
                  <argLine>-Xmx2048m</argLine>

                  <!-- Make sure to fail the build when the suite fails to initialize -->
                  <failIfNoTests>true</failIfNoTests>

                  <!-- prevent multiple executions from clobering each other -->
                  <summaryFile>
                    ${project.build.directory}/failsafe-reports/integration-tests/failsafe-summary.xml
                  </summaryFile>
                  <reportsDirectory>${project.build.directory}/failsafe-reports/integration-tests
                  </reportsDirectory>
                </configuration>
              </execution>
            </executions>
          </plugin>
        </plugins>
      </build>
    </profile>
  </profiles>

  <dependencies>
    <!-- Project Modules -->
    <dependency>
      <groupId>com.google.cloud.bigtable</groupId>
      <artifactId>bigtable-hbase-mirroring-client-2.x</artifactId>
      <version>0.1.4-SNAPSHOT</version> <!-- {x-version-update:bigtable-hbase-mirroring:current} -->
      <scope>test</scope>
    </dependency>

    <dependency>
      <groupId>${project.groupId}</groupId>
      <artifactId>bigtable-hbase-2.x</artifactId>
      <version>2.6.4-SNAPSHOT</version> <!-- {x-version-update:bigtable-client-parent:current} -->
      <scope>test</scope>
    </dependency>

    <dependency>
      <groupId>org.apache.hbase</groupId>
      <artifactId>hbase-shaded-client</artifactId>
      <version>${hbase2.version}</version> <!-- {x-version-update:bigtable-client-parent:current} -->
      <scope>test</scope>
    </dependency>

    <!-- HBase testing tools -->
    <dependency>
      <groupId>org.apache.hbase</groupId>
      <artifactId>hbase-shaded-testing-util</artifactId>
      <version>${hbase2.version}</version>
      <scope>test</scope>
    </dependency>


    <!-- Internal testing utils -->
    <dependency>
      <groupId>com.google.cloud.bigtable</groupId>
      <artifactId>bigtable-hbase-mirroring-client-core</artifactId>
      <version>0.1.4-SNAPSHOT</version> <!-- {x-version-update:bigtable-hbase-mirroring:current} -->
      <type>test-jar</type>
      <scope>test</scope>
    </dependency>
    <dependency>
      <groupId>com.google.cloud.bigtable</groupId>
      <artifactId>bigtable-hbase-mirroring-client-1.x-integration-tests</artifactId>
      <version>0.1.4-SNAPSHOT</version> <!-- {x-version-update:bigtable-hbase-mirroring:current} -->
      <type>test-jar</type>
      <scope>test</scope>
    </dependency>

    <!-- Misc -->
    <dependency>
      <groupId>com.google.code.findbugs</groupId>
      <artifactId>jsr305</artifactId>
      <version>${jsr305.version}</version>
      <scope>test</scope>
    </dependency>

    <dependency>
      <groupId>com.google.guava</groupId>
      <artifactId>guava</artifactId>
      <version>31.0.1-jre</version>
      <scope>test</scope>
    </dependency>

    <dependency>
      <groupId>commons-lang</groupId>
      <artifactId>commons-lang</artifactId>
      <version>${commons-lang.version}</version>
      <scope>test</scope>
    </dependency>

    <dependency>
      <groupId>io.opencensus</groupId>
      <artifactId>opencensus-impl</artifactId>
      <version>0.28.0</version>
    </dependency>
    <dependency>
      <groupId>io.opencensus</groupId>
      <artifactId>opencensus-exporter-trace-zipkin</artifactId>
      <version>0.28.0</version>
    </dependency>
    <dependency>
      <groupId>io.opencensus</groupId>
      <artifactId>opencensus-exporter-stats-prometheus</artifactId>
      <version>0.28.0</version>
    </dependency>
    <dependency>
      <groupId>io.prometheus</groupId>
      <artifactId>simpleclient_httpserver</artifactId>
      <version>0.16.0</version>
    </dependency>

    <!-- Testing deps -->
    <dependency>
      <groupId>junit</groupId>
      <artifactId>junit</artifactId>
      <version>${junit.version}</version>
      <scope>test</scope>
    </dependency>

    <dependency>
      <groupId>org.junit.vintage</groupId>
      <artifactId>junit-vintage-engine</artifactId>
<<<<<<< HEAD
      <version>5.8.2</version>
=======
      <version>${junit-vintage-engine.version}</version>
>>>>>>> 4d00a79f
      <scope>test</scope>
    </dependency>

    <dependency>
      <groupId>org.junit.platform</groupId>
      <artifactId>junit-platform-launcher</artifactId>
      <version>1.9.1</version>
      <scope>test</scope>
    </dependency>
    <dependency>
      <groupId>com.google.truth</groupId>
      <artifactId>truth</artifactId>
      <version>1.1.2</version>
      <scope>test</scope>
    </dependency>
    <dependency>
      <groupId>org.apache.logging.log4j</groupId>
      <artifactId>log4j-api</artifactId>
      <version>2.19.0</version>
      <scope>test</scope>
    </dependency>
    <dependency>
      <groupId>org.apache.logging.log4j</groupId>
      <artifactId>log4j-core</artifactId>
      <version>2.19.0</version>
      <scope>test</scope>
    </dependency>

    <!-- Needed by MiniHBaseCluster -->
    <dependency>
      <groupId>org.apache.logging.log4j</groupId>
      <artifactId>log4j-slf4j-impl</artifactId>
      <version>2.19.0</version>
      <scope>test</scope>
    </dependency>

    <!-- Version of slf4j copied from HBase 2.4.5 pom.xml -->
    <!-- Pinned to prevent Enforcer errors -->
    <dependency>
      <groupId>org.slf4j</groupId>
      <artifactId>slf4j-api</artifactId>
      <version>1.7.30</version>
      <scope>test</scope>
    </dependency>
    <dependency>
      <groupId>org.slf4j</groupId>
      <artifactId>slf4j-log4j12</artifactId>
      <version>1.7.30</version>
      <scope>test</scope>
    </dependency>

    <!-- Pinned to prevent Enforcer errors -->
    <dependency>
      <groupId>io.dropwizard.metrics</groupId>
      <artifactId>metrics-core</artifactId>
      <version>3.2.6</version>
      <scope>test</scope>
    </dependency>
  </dependencies>

  <build>
    <pluginManagement>
      <plugins>
        <!-- Start Skip publishing -->
        <plugin>
          <groupId>org.apache.maven.plugins</groupId>
          <artifactId>maven-deploy-plugin</artifactId>
          <version>3.0.0-M1</version>
          <configuration>
            <skip>true</skip>
          </configuration>
        </plugin>
        <plugin>
          <groupId>org.sonatype.plugins</groupId>
          <artifactId>nexus-staging-maven-plugin</artifactId>
          <configuration>
            <skipNexusStagingDeployMojo>true</skipNexusStagingDeployMojo>
          </configuration>
        </plugin>
        <plugin>
          <groupId>org.apache.maven.plugins</groupId>
          <artifactId>maven-site-plugin</artifactId>
          <configuration>
            <skipDeploy>true</skipDeploy>
          </configuration>
        </plugin>
        <plugin>
          <groupId>org.apache.maven.plugins</groupId>
          <artifactId>maven-source-plugin</artifactId>
          <configuration>
            <skipSource>true</skipSource>
          </configuration>
        </plugin>
        <plugin>
          <groupId>org.apache.maven.plugins</groupId>
          <artifactId>maven-javadoc-plugin</artifactId>
          <configuration>
            <skip>true</skip>
          </configuration>
        </plugin>
        <plugin>
          <groupId>org.apache.maven.plugins</groupId>
          <artifactId>maven-gpg-plugin</artifactId>
          <configuration>
            <skip>true</skip>
          </configuration>
        </plugin>
        <plugin>
          <groupId>org.codehaus.mojo</groupId>
          <artifactId>clirr-maven-plugin</artifactId>
          <configuration>
            <skip>true</skip>
          </configuration>
        </plugin>
        <!-- End Skip publishing -->
      </plugins>
    </pluginManagement>
    <plugins>
      <plugin>
        <groupId>org.apache.maven.plugins</groupId>
        <artifactId>maven-surefire-plugin</artifactId>
        <executions>
          <execution>
            <id>default-test</id>
            <phase>test</phase>
            <goals>
              <goal>test</goal>
            </goals>
            <configuration>
              <trimStackTrace>false</trimStackTrace>
              <excludes>
                <exclude>**/*.java</exclude>
              </excludes>
            </configuration>
          </execution>
        </executions>
      </plugin>
      <plugin>
        <artifactId>maven-enforcer-plugin</artifactId>
        <executions>
          <execution>
            <id>enforce-version-consistency</id>
            <configuration>
              <skip>true</skip>
            </configuration>
          </execution>
          <execution>
            <id>enforce</id>
            <configuration>
              <skip>true</skip>
            </configuration>
          </execution>
          <execution>
            <id>enforce-banned-deps</id>
            <goals>
              <goal>enforce</goal>
            </goals>
            <configuration>
              <skip>true</skip>
            </configuration>
          </execution>
        </executions>
      </plugin>
    </plugins>
  </build>
</project><|MERGE_RESOLUTION|>--- conflicted
+++ resolved
@@ -283,11 +283,7 @@
     <dependency>
       <groupId>org.junit.vintage</groupId>
       <artifactId>junit-vintage-engine</artifactId>
-<<<<<<< HEAD
-      <version>5.8.2</version>
-=======
       <version>${junit-vintage-engine.version}</version>
->>>>>>> 4d00a79f
       <scope>test</scope>
     </dependency>
 
