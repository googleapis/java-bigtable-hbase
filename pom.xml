--- conflicted
+++ resolved
@@ -71,13 +71,8 @@
     <!-- testing dependency versions -->
     <commons-lang.version>2.6</commons-lang.version>
     <junit.version>4.13.2</junit.version>
-<<<<<<< HEAD
     <hamcrest.version>2.1</hamcrest.version>
-    <mockito.version>3.12.4</mockito.version>
-=======
-    <hamcrest.version>1.3</hamcrest.version>
     <mockito.version>4.0.0</mockito.version>
->>>>>>> 38f64d96
     <!-- TODO: check if commons-codec was transitively updated to 1.13 and okhttp was updated to 2.7.5 when upgrading-->
     <beam.version>2.33.0</beam.version>
     <!-- referred from bigtable-beam-import and bigtable-emulator -->
