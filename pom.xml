<?xml version="1.0" encoding="UTF-8"?>
<!--
Copyright 2015 Google LLC

Licensed under the Apache License, Version 2.0 (the "License");
you may not use this file except in compliance with the License.
You may obtain a copy of the License at

    http://www.apache.org/licenses/LICENSE-2.0

Unless required by applicable law or agreed to in writing, software
distributed under the License is distributed on an "AS IS" BASIS,
WITHOUT WARRANTIES OR CONDITIONS OF ANY KIND, either express or implied.
See the License for the specific language governing permissions and
limitations under the License.
-->
<project xmlns="http://maven.apache.org/POM/4.0.0" xmlns:xsi="http://www.w3.org/2001/XMLSchema-instance"
  xsi:schemaLocation="http://maven.apache.org/POM/4.0.0 http://maven.apache.org/xsd/maven-4.0.0.xsd">
  <modelVersion>4.0.0</modelVersion>

  <groupId>com.google.cloud.bigtable</groupId>
  <artifactId>bigtable-client-parent</artifactId>
  <version>2.6.4-SNAPSHOT</version> <!-- {x-version-update:bigtable-client-parent:current} -->
  <packaging>pom</packaging>
  <name>${project.groupId}:${project.artifactId}</name>
  <url>https://cloud.google.com/bigtable/</url>
  <description>
    This is a client to access Cloud Bigtable
    (https://cloud.google.com/bigtable/) via the HBase APIs.
  </description>
  <!-- TODO: improve the description -->

  <parent>
    <groupId>com.google.cloud</groupId>
    <artifactId>google-cloud-shared-config</artifactId>
    <version>1.5.4</version>
  </parent>

  <licenses>
    <license>
      <name>The Apache License, Version 2.0</name>
      <url>http://www.apache.org/licenses/LICENSE-2.0.txt</url>
    </license>
  </licenses>

  <modules>
    <module>bigtable-client-core-parent</module>
    <module>bigtable-hbase-1.x-parent</module>
    <module>bigtable-hbase-2.x-parent</module>
    <module>bigtable-dataflow-parent</module>
    <module>bigtable-test</module>
    <module>hbase-migration-tools</module>
  </modules>

  <properties>
    <project.build.sourceEncoding>UTF-8</project.build.sourceEncoding>

    <!-- core dependency versions -->
    <bigtable.version>2.16.0</bigtable.version>
    <bigtable-client-core.version>1.27.1</bigtable-client-core.version>
    <grpc-conscrypt.version>2.5.2</grpc-conscrypt.version>
    <!--  keeping at this version to align with hbase-->
    <slf4j.version>1.7.25</slf4j.version>
    <commons-logging.version>1.2</commons-logging.version>
    <jsr305.version>3.0.2</jsr305.version>

    <!-- hbase dependency versions -->
    <hbase1.version>1.7.2</hbase1.version>
    <hbase1-metrics.version>3.1.2</hbase1-metrics.version>
    <hbase2.version>2.3.6</hbase2.version>
    <hbase2-metrics.version>3.2.6</hbase2-metrics.version>

    <!-- bytebuddy dependency version for resolving hbase backward incompatible changes -->
    <byte.buddy.version>1.12.19</byte.buddy.version>

    <!-- testing dependency versions -->
    <commons-lang.version>2.6</commons-lang.version>
    <junit.version>4.13.2</junit.version>
    <hamcrest.version>1.3</hamcrest.version>
<<<<<<< HEAD
    <mockito.version>4.8.1</mockito.version>
    <beam.version>2.43.0</beam.version>
=======
    <mockito.version>4.9.0</mockito.version>
    <!-- TODO: check if commons-codec was transitively updated to 1.13 and okhttp was updated to 2.7.5 when upgrading-->
    <beam.version>2.35.0</beam.version>
>>>>>>> 3f9f04bd
    <!-- referred from bigtable-beam-import and bigtable-emulator -->
    <guava.version>31.1-jre</guava.version>
    <gcs-guava.version>29.0-jre</gcs-guava.version>
    <beam-slf4j.version>1.7.30</beam-slf4j.version>
    <opencensus.version>0.28.0</opencensus.version>

    <!-- Benchmarks related dependencies -->
    <jmh.version>1.36</jmh.version>

    <!-- Enable the ability to skip unit tests and only run integration tests,
         while still respecting global skipTests override. -->
    <skipTests>false</skipTests>
    <skipUnitTests>${skipTests}</skipUnitTests>
    <maven.compiler.source>1.8</maven.compiler.source>
    <maven.compiler.target>1.8</maven.compiler.target>
  </properties>

  <scm>
    <connection>
      scm:git:git@github.com:googleapis/java-bigtable-hbase.git
    </connection>
    <developerConnection>
      scm:git:git@github.com:googleapis/java-bigtable-hbase.git
    </developerConnection>
    <url>https://github.com/googleapis/java-bigtable-hbase</url>
    <tag>HEAD</tag>
  </scm>

  <developers>
    <developer>
      <organization>Google</organization>
      <organizationUrl>http://www.google.com</organizationUrl>
    </developer>
  </developers>

  <issueManagement>
    <system>GitHub Issues</system>
    <url>https://github.com/googleapis/java-bigtable-hbase/issues</url>
  </issueManagement>

  <build>
    <testResources>
      <testResource>
        <directory>src/test/resources</directory>
        <!-- enable system property substitution. -->
        <filtering>true</filtering>
      </testResource>
    </testResources>
    <pluginManagement>
      <plugins>
        <plugin>
          <groupId>org.apache.maven.plugins</groupId>
          <artifactId>maven-deploy-plugin</artifactId>
          <version>3.0.0-M2</version>
        </plugin>

        <!-- Augment google-cloud-shared-config config to exclude non-compile deps -->
        <plugin>
          <groupId>org.apache.maven.plugins</groupId>
          <artifactId>maven-dependency-plugin</artifactId>
          <configuration>
            <ignoreNonCompile>true</ignoreNonCompile>
          </configuration>
        </plugin>

        <plugin>
          <groupId>org.apache.maven.plugins</groupId>
          <artifactId>maven-surefire-plugin</artifactId>
          <version>2.22.2</version>
          <configuration>
            <trimStackTrace>false</trimStackTrace>
            <!-- enable the ability to skip unit tests, while running integration tests -->
            <skipTests>${skipUnitTests}</skipTests>
          </configuration>
        </plugin>
        <plugin>
          <groupId>org.apache.maven.plugins</groupId>
          <artifactId>maven-failsafe-plugin</artifactId>
          <version>2.22.2</version>
          <configuration>
            <trimStackTrace>false</trimStackTrace>
          </configuration>
        </plugin>
        <plugin>
          <groupId>org.apache.maven.plugins</groupId>
          <artifactId>maven-shade-plugin</artifactId>
          <!-- MSHADE-419: 3.3.0 Shade plugin causes pom to be created without compile dependencies -->
          <version>3.2.4</version>
        </plugin>
        <plugin>
          <groupId>org.apache.maven.plugins</groupId>
          <artifactId>maven-javadoc-plugin</artifactId>
          <version>3.4.1</version>
          <configuration>
            <doclint>none</doclint>
            <windowtitle>
              Cloud Bigtable HBase Client for Java API
            </windowtitle>
            <doctitle>
              Cloud Bigtable HBase Client for Java API
            </doctitle>
            <overview>../overview.html</overview>
            <bottom><![CDATA[<br>]]></bottom>

            <offlineLinks>
              <offlineLink>
                <url>
                  https://google.github.io/guava/releases/27.0-jre/api/docs/
                </url>
                <location>${basedir}/javadoc/guava-docs</location>
              </offlineLink>
              <offlineLink>
                <url>https://hbase.apache.org/2.0/devapidocs/</url>
                <location>${basedir}/javadoc/hbase-docs</location>
              </offlineLink>
              <offlineLink>
                <url>
                  https://static.javadoc.io/com.google.protobuf/protobuf-java/3.6.1/
                </url>
                <location>${basedir}/javadoc/protobuf-docs</location>
              </offlineLink>
            </offlineLinks>
          </configuration>
          <executions>
            <execution>
              <id>attach-javadocs</id>
              <goals>
                <goal>jar</goal>
              </goals>
              <phase>package</phase>
              <configuration>
                <!--
                javadoc excluded packages:
                    com.google.clooud.*                             (Ignore, a hack/workaround for separate maven issue)
                -->
                <excludePackageNames>com.google.clooud</excludePackageNames>
              </configuration>
            </execution>
            <execution>
              <id>default-cli</id>
              <configuration>
                <!--
                javadoc excluded packages:
                    com.google.cloud.bigtable.beam{.sequencefiles}  (Breaks with javadoc:aggregate, handled separately)
                    com.google.cloud.bigtable.dataflow{import,}     (Breaks with javadoc:aggregate, handled separately)
                    com.google.clooud.*                             (Ignore, a hack/workaround for separate maven issue)
                -->
                <excludePackageNames>
                  com.google.cloud.bigtable.beam:com.google.cloud.bigtable.beam.sequencefiles:com.google.cloud.bigtable.dataflow:com.google.cloud.bigtable.dataflowimport:com.google.clooud
                </excludePackageNames>
              </configuration>
            </execution>
          </executions>
        </plugin>
      </plugins>
    </pluginManagement>
    <plugins>
      <plugin>
        <groupId>org.apache.maven.plugins</groupId>
        <artifactId>maven-enforcer-plugin</artifactId>
        <executions>
          <execution>
            <id>enforce-version-consistency</id>
            <goals>
              <goal>enforce</goal>
            </goals>
            <configuration>
              <rules>
                <requireSameVersions>
                  <dependencies>
                    <dependency>io.grpc:*</dependency>
                  </dependencies>
                </requireSameVersions>
                <requireSameVersions>
                  <dependencies>
                    <dependency>com.google.cloud:google-cloud-bigtable</dependency>
                    <dependency>com.google.api.grpc:proto-google-cloud-bigtable-v2</dependency>
                    <dependency>com.google.api.grpc:grpc-google-cloud-bigtable-v2</dependency>
                    <dependency>com.google.api.grpc:proto-google-cloud-bigtable-admin-v2</dependency>
                    <dependency>com.google.api.grpc:grpc-google-cloud-bigtable-admin-v2</dependency>
                  </dependencies>
                </requireSameVersions>
                <requireSameVersions>
                  <dependencies>
                    <dependency>com.google.auth:*</dependency>
                  </dependencies>
                </requireSameVersions>
                <requireSameVersions>
                  <dependencies>
                    <dependency>com.google.api:gax</dependency>
                    <dependency>com.google.api:gax-grpc</dependency>
                  </dependencies>
                </requireSameVersions>
                <requireSameVersions>
                  <dependencies>
                    <dependency>org.apache.beam:beam-sdks-*</dependency>
                    <dependency>org.apache.beam:beam-model-*</dependency>
                  </dependencies>
                </requireSameVersions>
                <requireSameVersions>
                  <dependencies>
                    <dependency>io.netty:netty-all</dependency>
                    <dependency>io.netty:netty-codec*</dependency>
                    <dependency>io.netty:netty-handler*</dependency>
                    <dependency>io.netty:netty-common</dependency>
                    <dependency>io.netty:netty-resolver</dependency>
                    <dependency>io.netty:netty-buffer</dependency>
                    <dependency>io.netty:netty-transport</dependency>
                    <!-- Everything but netty-tcnative-boringssl-static -->
                  </dependencies>
                </requireSameVersions>
                <requireSameVersions>
                  <dependencies>
                    <dependency>com.google.auto.value</dependency>
                  </dependencies>
                </requireSameVersions>
                <requireSameVersions>
                  <dependencies>
                    <dependency>org.hamcrest:*</dependency>
                  </dependencies>
                </requireSameVersions>
                <requireSameVersions>
                  <dependencies>
                    <dependency>com.google.protobuf:*</dependency>
                  </dependencies>
                </requireSameVersions>
                <requireSameVersions>
                  <dependencies>
                    <dependency>com.google.http-client:*</dependency>
                  </dependencies>
                </requireSameVersions>
                <bannedDependencies>
                  <includes>
                    <!-- gax-grpc transitvely brings in opencensus-proto, which the latest version is 0.2.0-->
                    <!-- Only allow 0.2.0 for opencensus-proto and then the latest version (currently 0.28.0) for all other modules-->
                    <!-- this will need to be updated whenever the opencensus version gets updated -->
                    <dependency>io.opencensus:*:[${opencensus.version}]</dependency>
                    <dependency>io.opencensus:opencensus-proto:[0.2.0]</dependency>
                    <!-- todo: revert this once we have a unified version -->
                    <!-- jackson-databind's latest version is 2.13.4.2, while other jackson deps' latest version is 2.13.4 -->
                    <dependency>com.fasterxml.jackson.core:jackson-databind:[2.13.4.2]</dependency>
                    <dependency>com.fasterxml.jackson.core:[2.13.4]</dependency>
                    <dependency>com.fasterxml.jackson:*</dependency>
                  </includes>
                </bannedDependencies>
              </rules>
            </configuration>
          </execution>
          <!-- extract slf4 consistency check to own execution so it can be
          disabled for hbase-client 2.x -->
          <execution>
            <id>enforce-version-consistency-slf4j</id>
            <goals>
              <goal>enforce</goal>
            </goals>
            <configuration>
              <rules>
                <requireSameVersions>
                  <dependencies>
                    <dependency>org.slf4j:*</dependency>
                  </dependencies>
                </requireSameVersions>
              </rules>
            </configuration>
          </execution>
          <execution>
            <id>enforce-banned-deps</id>
            <goals>
              <goal>enforce</goal>
            </goals>
            <configuration>
              <rules>
                <bannedDependencies>
                  <excludes>
                    <exclude>commons-codec:commons-codec:[,1.15)</exclude>
                    <exclude>org.apache.commons:commons-compress:[,1.20)</exclude>
                    <!-- ban all log4j 2.x deps with CVEs -->
                    <exclude>org.apache.logging.log4j:*:[2.0-alpha1,2.16.0]</exclude>
                  </excludes>
                </bannedDependencies>
              </rules>
            </configuration>
          </execution>
        </executions>
      </plugin>
    </plugins>
  </build>
  <profiles>
    <profile>
      <id>useBigtableSnapshots</id>
      <!-- use the snapshot veneer artifact to run the tests-->
      <properties>
        <bigtable.version>LATEST</bigtable.version>
      </properties>

      <repositories>
        <repository>
          <id>sonatype-snapshots</id>
          <url>https://oss.sonatype.org/content/repositories/snapshots</url>
          <releases>
            <enabled>false</enabled>
          </releases>
          <snapshots>
            <enabled>true</enabled>
          </snapshots>
        </repository>
      </repositories>
    </profile>
  </profiles>
</project><|MERGE_RESOLUTION|>--- conflicted
+++ resolved
@@ -77,14 +77,8 @@
     <commons-lang.version>2.6</commons-lang.version>
     <junit.version>4.13.2</junit.version>
     <hamcrest.version>1.3</hamcrest.version>
-<<<<<<< HEAD
-    <mockito.version>4.8.1</mockito.version>
+    <mockito.version>4.9.0</mockito.version>
     <beam.version>2.43.0</beam.version>
-=======
-    <mockito.version>4.9.0</mockito.version>
-    <!-- TODO: check if commons-codec was transitively updated to 1.13 and okhttp was updated to 2.7.5 when upgrading-->
-    <beam.version>2.35.0</beam.version>
->>>>>>> 3f9f04bd
     <!-- referred from bigtable-beam-import and bigtable-emulator -->
     <guava.version>31.1-jre</guava.version>
     <gcs-guava.version>29.0-jre</gcs-guava.version>
