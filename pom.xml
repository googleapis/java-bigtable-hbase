<?xml version="1.0" encoding="UTF-8"?>
<!--
Copyright 2015 Google Inc. All Rights Reserved.

Licensed under the Apache License, Version 2.0 (the "License");
you may not use this file except in compliance with the License.
You may obtain a copy of the License at

    http://www.apache.org/licenses/LICENSE-2.0

Unless required by applicable law or agreed to in writing, software
distributed under the License is distributed on an "AS IS" BASIS,
WITHOUT WARRANTIES OR CONDITIONS OF ANY KIND, either express or implied.
See the License for the specific language governing permissions and
limitations under the License.
-->
<project xmlns="http://maven.apache.org/POM/4.0.0" xmlns:xsi="http://www.w3.org/2001/XMLSchema-instance" xsi:schemaLocation="http://maven.apache.org/POM/4.0.0 http://maven.apache.org/xsd/maven-4.0.0.xsd">
  <modelVersion>4.0.0</modelVersion>

  <groupId>com.google.cloud.bigtable</groupId>
  <artifactId>bigtable-client-parent</artifactId>
  <version>1.14.1-SNAPSHOT</version> <!-- {x-version-update:bigtable-client-parent:current} -->
  <packaging>pom</packaging>
  <name>${project.groupId}:${project.artifactId}</name>
  <url>https://cloud.google.com/bigtable/</url>
  <description>
    This is a client to access Cloud Bigtable
    (https://cloud.google.com/bigtable/) via the HBase APIs.
  </description>
  <!-- TODO: improve the description -->

  <parent>
    <groupId>com.google.cloud</groupId>
    <artifactId>google-cloud-shared-config</artifactId>
    <version>0.4.0</version>
  </parent>

  <licenses>
    <license>
      <name>The Apache License, Version 2.0</name>
      <url>http://www.apache.org/licenses/LICENSE-2.0.txt</url>
    </license>
  </licenses>

  <modules>
    <module>bigtable-client-core-parent</module>
    <module>bigtable-hbase-1.x-parent</module>
    <module>bigtable-hbase-2.x-parent</module>
    <module>bigtable-dataflow-parent</module>
    <module>bigtable-test</module>
  </modules>

  <properties>
    <project.build.sourceEncoding>UTF-8</project.build.sourceEncoding>
    <compileSource>1.7</compileSource>
    <compileSource.1.8>1.8</compileSource.1.8>

    <!-- core dependency versions -->
    <bigtable.version>1.12.2</bigtable.version>
    <dropwizard.metrics.version>3.2.6</dropwizard.metrics.version>
    <!--  keeping at this version to align with hbase-->
    <slf4j.version>1.7.25</slf4j.version>
    <commons-logging.version>1.2</commons-logging.version>
    <jsr305.version>3.0.2</jsr305.version>

    <!-- hbase dependency versions -->
    <hbase.version.1>1.4.12</hbase.version.1>
    <hbase.version.2>2.2.3</hbase.version.2>
    <hbase.version>${hbase.version.1}</hbase.version>
    <hbase1-hadoop.version>2.7.4</hbase1-hadoop.version>
    <hbase2-hadoop.version>2.8.5</hbase2-hadoop.version>

    <!-- testing dependency versions -->
    <commons-lang.version>2.6</commons-lang.version>
    <junit.version>4.13</junit.version>
    <hamcrest.version>1.3</hamcrest.version>
    <mockito.version>3.3.3</mockito.version>
    <!-- TODO: check if commons-codec was transitively updated to 1.13 and okhttp was updated to 2.7.5 when upgrading-->
    <beam.version>2.20.0</beam.version>
    <!-- referred from bigtable-beam-import and bigtable-emulator -->
<<<<<<< HEAD
    <guava.version>28.2-android</guava.version>
=======
    <guava.version>29.0-android</guava.version>
    <beam-guava.version>20.0</beam-guava.version>
>>>>>>> 7cb20f1a
    <beam-auto-value.version>1.7</beam-auto-value.version>

    <!-- Benchmarks related dependencies -->
    <jmh.version>1.23</jmh.version>
  </properties>

  <distributionManagement>
    <snapshotRepository>
      <id>sonatype-nexus-snapshots</id>
      <url>https://oss.sonatype.org/content/repositories/snapshots</url>
    </snapshotRepository>
    <repository>
      <id>sonatype-nexus-staging</id>
      <url>https://oss.sonatype.org/service/local/staging/deploy/maven2/</url>
    </repository>
  </distributionManagement>

  <scm>
    <connection>
      scm:git:git@github.com:googleapis/java-bigtable-hbase.git
    </connection>
    <developerConnection>
      scm:git:git@github.com:googleapis/java-bigtable-hbase.git
    </developerConnection>
    <url>https://github.com/googleapis/java-bigtable-hbase</url>
    <tag>HEAD</tag>
  </scm>

  <developers>
    <developer>
      <organization>Google</organization>
      <organizationUrl>http://www.google.com</organizationUrl>
    </developer>
  </developers>

  <issueManagement>
    <system>GitHub Issues</system>
    <url>https://github.com/googleapis/java-bigtable-hbase/issues</url>
  </issueManagement>

  <build>
    <testResources>
      <testResource>
        <directory>src/test/resources</directory>
        <!-- enable system property substitution. -->
        <filtering>true</filtering>
      </testResource>
    </testResources>
    <pluginManagement>
      <plugins>
        <plugin>
          <groupId>org.apache.maven.plugins</groupId>
          <artifactId>maven-enforcer-plugin</artifactId>
          <version>3.0.0-M3</version>
        </plugin>
        <plugin>
          <artifactId>maven-compiler-plugin</artifactId>
          <version>3.8.1</version>
          <configuration>
            <source>${compileSource}</source>
            <target>${compileSource}</target>
            <showWarnings>true</showWarnings>
            <showDeprecation>false</showDeprecation>
            <compilerArgument>-Xlint:-options</compilerArgument>
          </configuration>
        </plugin>
        <plugin>
          <groupId>org.apache.maven.plugins</groupId>
          <artifactId>maven-surefire-plugin</artifactId>
          <version>2.22.2</version>
        </plugin>
        <plugin>
          <groupId>org.apache.maven.plugins</groupId>
          <artifactId>maven-failsafe-plugin</artifactId>
          <version>2.22.2</version>
        </plugin>
        <plugin>
          <groupId>org.apache.maven.plugins</groupId>
          <artifactId>maven-shade-plugin</artifactId>
          <version>3.2.2</version>
        </plugin>
        <plugin>
          <groupId>org.apache.maven.plugins</groupId>
          <artifactId>maven-eclipse-plugin</artifactId>
          <version>2.10</version>
        </plugin>
        <plugin>
          <groupId>org.apache.maven.plugins</groupId>
          <artifactId>maven-javadoc-plugin</artifactId>
          <version>3.2.0</version>
          <configuration>
            <doclint>none</doclint>
            <windowtitle>
              Cloud Bigtable HBase Client for Java ${project.version} API
            </windowtitle>
            <doctitle>
              Cloud Bigtable HBase Client for Java ${project.version} API
            </doctitle>
            <overview>../overview.html</overview>
            <bottom><![CDATA[<br>]]></bottom>

            <offlineLinks>
              <offlineLink>
                <url>
                  https://google.github.io/guava/releases/27.0-jre/api/docs/
                </url>
                <location>${basedir}/javadoc/guava-docs</location>
              </offlineLink>
              <offlineLink>
                <url>https://hbase.apache.org/2.0/devapidocs/</url>
                <location>${basedir}/javadoc/hbase-docs</location>
              </offlineLink>
              <offlineLink>
                <url>
                  https://static.javadoc.io/com.google.protobuf/protobuf-java/3.6.1/
                </url>
                <location>${basedir}/javadoc/protobuf-docs</location>
              </offlineLink>
            </offlineLinks>
          </configuration>
          <executions>
            <execution>
              <id>attach-javadocs</id>
              <goals>
                <goal>jar</goal>
              </goals>
              <phase>package</phase>
              <configuration>
                <!--
                javadoc excluded packages:
                    com.google.clooud.*                             (Ignore, a hack/workaround for separate maven issue)
                -->
                <excludePackageNames>com.google.clooud</excludePackageNames>
              </configuration>
            </execution>
            <execution>
              <id>default-cli</id>
              <configuration>
                <!--
                javadoc excluded packages:
                    com.google.cloud.bigtable.beam{.sequencefiles}  (Breaks with javadoc:aggregate, handled separately)
                    com.google.cloud.bigtable.dataflow{import,}     (Breaks with javadoc:aggregate, handled separately)
                    com.google.clooud.*                             (Ignore, a hack/workaround for separate maven issue)
                -->
                <excludePackageNames>
                  com.google.cloud.bigtable.beam:com.google.cloud.bigtable.beam.sequencefiles:com.google.cloud.bigtable.dataflow:com.google.cloud.bigtable.dataflowimport:com.google.clooud
                </excludePackageNames>
              </configuration>
            </execution>
          </executions>
        </plugin>
      </plugins>
    </pluginManagement>
    <plugins>
      <plugin>
        <groupId>com.coveo</groupId>
        <artifactId>fmt-maven-plugin</artifactId>
        <version>2.9</version>
        <executions>
          <execution>
            <phase>process-sources</phase>
            <goals>
              <goal>check</goal>
            </goals>
          </execution>
        </executions>
        <configuration>
          <style>google</style>
        </configuration>
      </plugin>
    </plugins>
  </build>
</project><|MERGE_RESOLUTION|>--- conflicted
+++ resolved
@@ -78,12 +78,7 @@
     <!-- TODO: check if commons-codec was transitively updated to 1.13 and okhttp was updated to 2.7.5 when upgrading-->
     <beam.version>2.20.0</beam.version>
     <!-- referred from bigtable-beam-import and bigtable-emulator -->
-<<<<<<< HEAD
-    <guava.version>28.2-android</guava.version>
-=======
     <guava.version>29.0-android</guava.version>
-    <beam-guava.version>20.0</beam-guava.version>
->>>>>>> 7cb20f1a
     <beam-auto-value.version>1.7</beam-auto-value.version>
 
     <!-- Benchmarks related dependencies -->
