--- conflicted
+++ resolved
@@ -54,11 +54,7 @@
         <hadoop.version>2.7.4</hadoop.version>
         <junit.version>4.12</junit.version>
         <mockito.version>1.10.19</mockito.version>
-<<<<<<< HEAD
-        <com.google.api.grpc.version>0.15.0</com.google.api.grpc.version>
-=======
         <google-cloud-bom.version>0.50.0-alpha</google-cloud-bom.version>
->>>>>>> dc479289
         <grpc.version>1.11.0</grpc.version>
         <opencensus.version>0.13.0</opencensus.version>
         <netty.version>4.1.22.Final</netty.version>
