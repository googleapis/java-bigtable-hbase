--- conflicted
+++ resolved
@@ -87,14 +87,6 @@
     {
       // pin to bigtable version
       "packagePatterns": ["^grpc-conscrypt.version"],
-<<<<<<< HEAD
-      "enabled": false
-    },
-    {
-      // this is temporary as we currently get renovate updates when we do a release from bigtable-1.x
-      "packagePatterns": ["^com.google.cloud.bigtable"],
-=======
->>>>>>> 0b8e338d
       "enabled": false
     }
   ],
